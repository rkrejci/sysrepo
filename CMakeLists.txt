cmake_minimum_required(VERSION 2.8)
project(sysrepo)
set(SYSREPO_DESC "YANG-based system repository")

# setup version
set(SYSREPO_MAJOR_VERSION 0)
set(SYSREPO_MINOR_VERSION 4)
set(SYSREPO_MICRO_VERSION 5)
set(SYSREPO_VERSION ${SYSREPO_MAJOR_VERSION}.${SYSREPO_MINOR_VERSION}.${SYSREPO_MICRO_VERSION})

# setup bindings
set(GEN_LANGUAGE_BINDINGS 1 CACHE BOOL "Enable language bindings generation.")
set(GEN_PYTHON_BINDINGS 1 CACHE BOOL "Enable python bindings.")
set(GEN_LUA_BINDINGS 1 CACHE BOOL "Enable Lua bindings.")
set(GEN_CPP_BINDINGS 1 CACHE BOOL "Enable C++ bindings.")
set(BUILD_CPP_EXAMPLES 1 CACHE BOOL "Build C++ examples.")
set(GEN_JAVA_BINDINGS 0 CACHE BOOL "Enable Java bindings.")
set(GEN_PYTHON_VERSION "2" CACHE STRING "Python version")
set(GEN_LUA_VERSION "5.1" CACHE STRING "Lua version")

# set default build type if not specified by user
if(NOT CMAKE_BUILD_TYPE)
    set(CMAKE_BUILD_TYPE debug)
endif()
string(TOLOWER "${CMAKE_BUILD_TYPE}" CMAKE_BUILD_TYPE_LOWER)

set(CMAKE_EXPORT_COMPILE_COMMANDS 1)

set(CMAKE_C_FLAGS         "${CMAKE_C_FLAGS} -Wall -Wpedantic -std=gnu11")
if(CMAKE_COMPILER_IS_GNUCC)
    # disable strict aliasing in GCC, since it produces false alarams in libev
    set(CMAKE_C_FLAGS "${CMAKE_C_FLAGS} -Wno-strict-aliasing")
endif()
set(CMAKE_C_FLAGS_RELEASE "-DNDEBUG -O2")
set(CMAKE_C_FLAGS_DEBUG   "-g -O0")

if(NOT UNIX)
    message(FATAL_ERROR "Only Unix-like systems are supported.")
endif()

if(NOT LIB_INSTALL_DIR)
    set(LIB_INSTALL_DIR "lib")
endif()
if(NOT BIN_INSTALL_DIR)
    set(BIN_INSTALL_DIR "bin")
endif()
if(NOT INCLUDE_INSTALL_DIR)
    set(INCLUDE_INSTALL_DIR "include")
endif()
set(PLUGINS_DIR "${CMAKE_INSTALL_PREFIX}/${LIB_INSTALL_DIR}/sysrepo/plugins/" CACHE PATH "Sysrepo plugins directory.")

# set build-type specific settings
if(CMAKE_BUILD_TYPE_LOWER MATCHES "debug")
    MESSAGE(STATUS "Preparing debug build of sysrepo v. ${SYSREPO_VERSION}")
    set(DAEMON_PID_FILE "/tmp/sysrepod.pid" CACHE PATH "Sysrepo daemon PID file.")
    set(DAEMON_SOCKET "/tmp/sysrepod.sock" CACHE PATH "Sysrepo deamon server socket path.")
    set(PLUGIN_DAEMON_PID_FILE "/tmp/sysrepo-plugind.pid" CACHE PATH "Sysrepo plugin daemon PID file.")
    set(SUBSCRIPTIONS_SOCKET_DIR "/tmp/sysrepo-subscriptions" CACHE PATH "Sysrepo subscriptions socket directory.")
else()
    MESSAGE(STATUS "Preparing release build of sysrepo v. ${SYSREPO_VERSION}")
    set(DAEMON_PID_FILE "/var/run/sysrepod.pid" CACHE PATH "Sysrepo daemon PID file.")
    set(DAEMON_SOCKET "/var/run/sysrepod.sock" CACHE PATH "Sysrepo deamon server socket path.")
    set(PLUGIN_DAEMON_PID_FILE "/var/run/sysrepo-plugind.pid" CACHE PATH "Sysrepo plugin daemon PID file.")
    set(SUBSCRIPTIONS_SOCKET_DIR "/var/run/sysrepo-subscriptions" CACHE PATH "Sysrepo subscriptions socket directory.")
endif()

# location of system repository
if(CMAKE_BUILD_TYPE_LOWER MATCHES "debug")
    set(REPOSITORY_LOC "${CMAKE_BINARY_DIR}/repository" CACHE PATH "System repository location, contains configuration schema and data files.")
else()
    set(REPOSITORY_LOC "/etc/sysrepo" CACHE PATH "System repository location, contains configuration schema and data files.")
endif()
set(SCHEMA_SEARCH_DIR "${REPOSITORY_LOC}/yang/")
set(DATA_SEARCH_DIR "${REPOSITORY_LOC}/data/")
set(INTERNAL_SCHEMA_SEARCH_DIR "${REPOSITORY_LOC}/yang/internal/")
set(INTERNAL_DATA_SEARCH_DIR "${REPOSITORY_LOC}/data/internal/")
MESSAGE(STATUS "sysrepo repository location: ${REPOSITORY_LOC}")

# include custom Modules
set(CMAKE_MODULE_PATH ${CMAKE_MODULE_PATH} "${CMAKE_SOURCE_DIR}/CMakeModules/")
include_directories(${CMAKE_CURRENT_BINARY_DIR})
include_directories("${CMAKE_CURRENT_SOURCE_DIR}/inc")

# find required libraries
find_package(EV REQUIRED)
include_directories(${EV_INCLUDE_DIR})

find_package(YANG REQUIRED)
include_directories(${YANG_INCLUDE_DIR})

find_package(Protobuf-c REQUIRED)
include_directories(${PROTOBUF-C_INCLUDE_DIR})

# find libavl and/or libredblack
find_package(AVL)
find_package(RedBlack)
if((NOT AVL_FOUND) AND (NOT REDBLACK_FOUND))
    MESSAGE(WARNING "libavl or libredblack must be installed.")
endif()

if(NOT DEFINED USE_AVL_LIB)
    # no preference configured, try to find libavl and then libredblack
    if(AVL_FOUND)
        SET(USE_AVL_LIB 1 CACHE BOOL "Use libavl (1) or libredblack (0) for binary tree manipulations.")
    else(AVL_FOUND)
        if(REDBLACK_FOUND)
            SET(USE_AVL_LIB 0 CACHE BOOL "Use libavl (1) or libredblack (0) for binary tree manipulations.")
        endif(REDBLACK_FOUND)
    endif(AVL_FOUND)
endif(NOT DEFINED USE_AVL_LIB)
if(USE_AVL_LIB)
    if(AVL_FOUND)
        MESSAGE(STATUS "libavl will be used for binary tree manipulations.")
        include_directories(${AVL_INCLUDE_DIR})
    else(AVL_FOUND)
         MESSAGE(WARNING "libavl cannot be found.")
    endif(AVL_FOUND)
else(USE_AVL_LIB)
    if(REDBLACK_FOUND)
        MESSAGE(STATUS "libredblack will be used for binary tree manipulations.")
        include_directories(${REDBLACK_INCLUDE_DIR})
    else(REDBLACK_FOUND)
         MESSAGE(WARNING "libredblack cannot be found.")
    endif(REDBLACK_FOUND)
endif(USE_AVL_LIB)

# check for non-portable functions and headers
set(CMAKE_REQUIRED_LIBRARIES pthread)
include(CheckFunctionExists)
include(CheckIncludeFiles)
include(CheckStructHasMember)
CHECK_FUNCTION_EXISTS(pthread_rwlockattr_setkind_np HAVE_PTHREAD_RWLOCKATTR_SETKIND_NP)
CHECK_FUNCTION_EXISTS(getpeereid HAVE_GETPEEREID)
CHECK_FUNCTION_EXISTS(getpeerucred HAVE_GETPEERUCRED)
CHECK_FUNCTION_EXISTS(pthread_mutex_timedlock HAVE_TIMED_LOCK)
CHECK_INCLUDE_FILES(ucred.h HAVE_UCRED_H)
CHECK_FUNCTION_EXISTS(setfsuid HAVE_SETFSUID)
CHECK_STRUCT_HAS_MEMBER("struct stat" st_mtim "sys/stat.h" HAVE_STAT_ST_MTIM)

# user options
option (USE_SR_MEM_MGMT
        "Use Sysrepo's own memory management (better overall performance but more difficult to track memory bugs)."
        ON)

<<<<<<< HEAD
set(COMMIT_TIMEOUT 10 CACHE INTEGER "Commit operation timeout (in seconds).")
=======
option (LOG_THREAD_ID
        "If enabled, sysrepo logger will append thread ID (as well as function name) to each printed message."
        OFF)
>>>>>>> 68b0a6ad

# add subdirectories
add_subdirectory(src)

# Examples
SET(BUILD_EXAMPLES 1 CACHE BOOL "Build examples and install example YANG models.")
if(BUILD_EXAMPLES)
    MESSAGE(STATUS "Example code and YANG models will be built and installed.")
    add_subdirectory(examples)
endif()

# Testing
SET(ENABLE_TESTS 1 CACHE BOOL "Enable unit tests.")
if(ENABLE_TESTS)
    find_package(CMOCKA)
    if(CMOCKA_FOUND)
        MESSAGE(STATUS "CMocka found, tests are enabled.")
        enable_testing()
        add_subdirectory(tests)
    else(CMOCKA_FOUND)
        MESSAGE(WARNING "CMocka not found, tests are disabled.")
    endif(CMOCKA_FOUND)
endif(ENABLE_TESTS)

# Documentation
find_package(Doxygen)
if(DOXYGEN_FOUND)
    configure_file(${CMAKE_CURRENT_SOURCE_DIR}/Doxyfile.in ${CMAKE_CURRENT_BINARY_DIR}/Doxyfile @ONLY)
    add_custom_target(doc
        ${DOXYGEN_EXECUTABLE} ${CMAKE_CURRENT_BINARY_DIR}/Doxyfile
        WORKING_DIRECTORY ${CMAKE_CURRENT_SOURCE_DIR}
        COMMENT "Generating API documentation with Doxygen" VERBATIM
    )
endif(DOXYGEN_FOUND)
if(NOT MAN_INSTALL_DIR)
    set(MAN_INSTALL_DIR share/man)
endif()

set(PYTHON_SWIG_BINDING sysrepoPy)

if(GEN_LANGUAGE_BINDINGS AND GEN_PYTHON_BINDINGS AND ${GEN_PYTHON_VERSION} STREQUAL "2")
FIND_PACKAGE(SWIG)
if (SWIG_FOUND)
    INCLUDE(${SWIG_USE_FILE})
    FIND_PACKAGE(PythonLibs 2)
    FIND_PACKAGE(PythonInterp)
    if (PYTHONLIBS_FOUND AND PYTHONINTERP_FOUND)
        INCLUDE_DIRECTORIES(${PYTHON_INCLUDE_DIRS})
        INCLUDE_DIRECTORIES("${PROJECT_SOURCE_DIR}/inc")
        SET(CMAKE_SWIG_FLAGS "-I${PROJECT_SOURCE_DIR}/inc")
        SET(CMAKE_SWIG_OUTDIR ${CMAKE_CURRENT_BINARY_DIR}/swig/python)

        SWIG_ADD_MODULE(${PYTHON_SWIG_BINDING} python swig/python/${PYTHON_SWIG_BINDING}.i)
        SWIG_LINK_LIBRARIES(${PYTHON_SWIG_BINDING} ${PYTHON_LIBRARIES} sysrepo)

        #move .so file to proper location
        add_custom_command(
          TARGET ${SWIG_MODULE_${PYTHON_SWIG_BINDING}_REAL_NAME}
          POST_BUILD
          COMMAND cp "${CMAKE_CURRENT_BINARY_DIR}/_${PYTHON_SWIG_BINDING}.so" "${CMAKE_CURRENT_BINARY_DIR}/swig/python"
        )
    else ()
        MESSAGE(WARNING "Python libs not found, python bindings will not be generated.")
    endif()

    #FIND_PACKAGE(JNI REQUIRED)
    #FIND_PACKAGE(Java REQUIRED)

    #INCLUDE_DIRECTORIES(${JAVA_INCLUDE_PATH})
    #INCLUDE_DIRECTORIES(${JAVA_INCLUDE_PATH2})
    #SWIG_ADD_MODULE(sysrepo_java java sysrepo.i)
endif(SWIG_FOUND)
endif()

# install repository directories
install (DIRECTORY DESTINATION ${REPOSITORY_LOC} DIRECTORY_PERMISSIONS
    OWNER_READ OWNER_WRITE OWNER_EXECUTE
    GROUP_READ GROUP_EXECUTE
    WORLD_READ WORLD_EXECUTE)
install (DIRECTORY DESTINATION ${SCHEMA_SEARCH_DIR} DIRECTORY_PERMISSIONS
    OWNER_READ OWNER_WRITE OWNER_EXECUTE
    GROUP_READ GROUP_EXECUTE
    WORLD_READ WORLD_EXECUTE)
install (DIRECTORY DESTINATION ${DATA_SEARCH_DIR} DIRECTORY_PERMISSIONS
    OWNER_READ OWNER_WRITE OWNER_EXECUTE
    GROUP_READ GROUP_EXECUTE
    WORLD_READ WORLD_EXECUTE)
install (DIRECTORY DESTINATION ${INTERNAL_DATA_SEARCH_DIR} DIRECTORY_PERMISSIONS
    OWNER_READ OWNER_WRITE OWNER_EXECUTE
    GROUP_READ GROUP_EXECUTE
    WORLD_READ WORLD_EXECUTE)

# install subscriptions socket directory
install (DIRECTORY DESTINATION ${SUBSCRIPTIONS_SOCKET_DIR} DIRECTORY_PERMISSIONS
    OWNER_READ OWNER_WRITE OWNER_EXECUTE
    GROUP_READ GROUP_WRITE GROUP_EXECUTE
    WORLD_READ WORLD_WRITE WORLD_EXECUTE)

# install plugins directory
install(DIRECTORY DESTINATION ${PLUGINS_DIR})

# install internal YANGs
install (FILES ${PROJECT_SOURCE_DIR}/yang/sysrepo-persistent-data.yang DESTINATION ${INTERNAL_SCHEMA_SEARCH_DIR})
install (FILES ${PROJECT_SOURCE_DIR}/yang/sysrepo-module-dependencies.yang DESTINATION ${INTERNAL_SCHEMA_SEARCH_DIR})

if(GEN_LANGUAGE_BINDINGS AND GEN_PYTHON_BINDINGS AND ${GEN_PYTHON_VERSION} STREQUAL "2")
# install swig bindings
if (SWIG_FOUND AND PYTHONLIBS_FOUND AND PYTHONINTERP_FOUND)
    #install python bindings
    execute_process ( COMMAND ${PYTHON_EXECUTABLE} -c
                "from distutils import sysconfig; print( sysconfig.get_python_lib( plat_specific=True, prefix='${CMAKE_INSTALL_PREFIX}' ) )"
                OUTPUT_VARIABLE _ABS_PYTHON_MODULE_PATH
                OUTPUT_STRIP_TRAILING_WHITESPACE )
    get_filename_component ( _ABS_PYTHON_MODULE_PATH ${_ABS_PYTHON_MODULE_PATH} ABSOLUTE )
    file ( RELATIVE_PATH _REL_PYTHON_MODULE_PATH ${CMAKE_INSTALL_PREFIX} ${_ABS_PYTHON_MODULE_PATH} )
    set (PYTHON_MODULE_PATH ${_REL_PYTHON_MODULE_PATH})

    INSTALL ( FILES ${CMAKE_CURRENT_BINARY_DIR}/swig/python/_${PYTHON_SWIG_BINDING}.so DESTINATION ${PYTHON_MODULE_PATH} )
    INSTALL ( FILES ${CMAKE_CURRENT_BINARY_DIR}/swig/python/${PYTHON_SWIG_BINDING}.py DESTINATION ${PYTHON_MODULE_PATH} )
    INSTALL ( DIRECTORY ${PROJECT_SOURCE_DIR}/swig/python/SysrepoWrappers DESTINATION ${PYTHON_MODULE_PATH} )
endif()
endif()

find_package(PkgConfig QUIET)
if(PKG_CONFIG_FOUND)
    # generate and install pkg-config file
    configure_file("libsysrepo.pc.in" "libsysrepo.pc" @ONLY)
    install(FILES "${CMAKE_CURRENT_BINARY_DIR}/libsysrepo.pc" DESTINATION "${CMAKE_INSTALL_PREFIX}/lib/pkgconfig")
endif()

# install doc (man)
install(FILES ${PROJECT_SOURCE_DIR}/doc/sysrepoctl.1 DESTINATION ${MAN_INSTALL_DIR}/man1)
install(FILES ${PROJECT_SOURCE_DIR}/doc/sysrepocfg.1 DESTINATION ${MAN_INSTALL_DIR}/man1)

if(GEN_LANGUAGE_BINDINGS)
    add_subdirectory(swig)
endif()<|MERGE_RESOLUTION|>--- conflicted
+++ resolved
@@ -142,13 +142,11 @@
         "Use Sysrepo's own memory management (better overall performance but more difficult to track memory bugs)."
         ON)
 
-<<<<<<< HEAD
 set(COMMIT_TIMEOUT 10 CACHE INTEGER "Commit operation timeout (in seconds).")
-=======
+
 option (LOG_THREAD_ID
         "If enabled, sysrepo logger will append thread ID (as well as function name) to each printed message."
         OFF)
->>>>>>> 68b0a6ad
 
 # add subdirectories
 add_subdirectory(src)
