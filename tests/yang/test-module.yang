module test-module {
  namespace "urn:ietf:params:xml:ns:yang:test-module";
  prefix tm;

  organization "organization";
  description
    "example yang module";
  contact
    "example@example.org";

  container main {
    leaf enum {
      type enumeration {
        enum "yes" {
          value 1;
        }
        enum "no" {
          value 2;
        }
        enum "maybe" {
          value 3;
        }
      }
    }
    leaf options {
      type bits {
        bit strict;
        bit recursive;
        bit logging;
      }
    }
    leaf raw {
      type binary;
    }
    leaf dec64 {
      type decimal64{
         fraction-digits 2;
      }
    }
    leaf i8 {
      type int8;
    }
    leaf i16 {
      type int16;
    }
    leaf i32 {
      type int32;
    }
    leaf i64 {
      type int64;
    }
    leaf ui8 {
      type uint8;
    }
    leaf ui16 {
      type uint16;
    }
    leaf ui32 {
      type uint32;
    }
    leaf ui64 {
      type uint64;
    }
    leaf empty {
      type empty;
    }
    leaf boolean {
      type boolean;
    }
    leaf string {
      type string;
    }
    leaf id_ref {
      type identityref{
        base base_id;
      }
    }
    leaf-list numbers {
      type uint8;
    }
  }

  identity base_id;

  identity id_1 {
    base base_id;
  }

  identity id_2 {
    base base_id;
  }

  list list {
    key "key";
    leaf key {
      type string;
    }
    leaf id_ref {
      type identityref{
        base base_id;
      }
    }
    leaf union {
      type union{
          type uint8;
          type enumeration {
              enum "infinity";
          }
      }
    }
    container wireless{
        presence "wireless is enabled";
        leaf vendor_name{
          type string;
        }
    }
  }

  container transfer {
    choice how {
        default interval;
        case interval {
            leaf interval {
                type uint16;
                default 30;
                units minutes;
            }
        }
        case daily {
            leaf daily {
                type empty;
            }
            leaf time-of-day {
                type string;
                units 24-hour-clock;
                default 1am;
            }
        }
        case manual {
            leaf manual {
                type empty;
            }
        }
    }
  }

  container location {
    presence true;
    leaf name {
        type string;
    }

    leaf longitude {
        type string;
        mandatory true;
    }

    leaf latitude {
        type string;
        mandatory true;
    }
  }

  leaf hexnumber{
    type string {
            length "0..4";
            pattern "[0-9a-fA-F]*";
        }
  }

  container interface {
    leaf ifType {
        type enumeration {
          enum ethernet;
            enum atm;
        }
    }
    leaf ifMTU {
        type uint32;
    }
    must "ifType != 'ethernet' or " +
         "(ifType = 'ethernet' and ifMTU = 1500)" {
         error-message "An ethernet MTU must be 1500";
    }
    must "ifType != 'atm' or " +
         "(ifType = 'atm' and ifMTU <= 17966 and ifMTU >= 64)" {
         error-message "An atm MTU must be  64 .. 17966";
    }
 }

  list user {
    description "This is a list of users in the system.";
    ordered-by user;
    config true;

    key "name";

    leaf name {
        type string;
    }
    leaf type {
        type string;
    }
    leaf full-name {
        type string;
    }
  }

  leaf-list ordered-numbers {
    ordered-by user;
    type uint8;
  }

  list with_def {
    config true;
    key "name";
    leaf name {
        type string;
    }
    leaf num {
        type int8;
        default 0;
    }
<<<<<<< HEAD
  }
 
  rpc activate-software-image {
    input {
      leaf image-name {
        type string;
      }
    }
    output {
      leaf status {
        type string;
      }
      leaf version {
        type string;
      }
    }
  }
=======
 }

 leaf top-level-default {
    type string;
    default "default value";
 }
>>>>>>> eca6dbb2
}<|MERGE_RESOLUTION|>--- conflicted
+++ resolved
@@ -221,7 +221,6 @@
         type int8;
         default 0;
     }
-<<<<<<< HEAD
   }
  
   rpc activate-software-image {
@@ -239,12 +238,9 @@
       }
     }
   }
-=======
- }
-
- leaf top-level-default {
+
+  leaf top-level-default {
     type string;
     default "default value";
- }
->>>>>>> eca6dbb2
+  }
 }