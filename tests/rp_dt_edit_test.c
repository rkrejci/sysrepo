--- conflicted
+++ resolved
@@ -927,11 +927,7 @@
     assert_int_equal(SR_ERR_OK, rc);
 
     assert_int_equal(SR_DECIMAL64_T, value->type);
-<<<<<<< HEAD
-    assert_int_equal(XP_TEST_MODULE_DEC64_IN_UNION_VALUE_T, value->data.decimal64_val);
-=======
     assert_true(ABS(value->data.decimal64_val - XP_TEST_MODULE_DEC64_IN_UNION_VALUE_T) < 0.001);
->>>>>>> f5d94e81
 
     delete_get_set_get(ctx, session, XP_TEST_MODULE_DEC64_IN_UNION, value, &new_set);
 
