--- conflicted
+++ resolved
@@ -956,13 +956,9 @@
 
     if (SR_ERR_OK == rc) {
         /* discard changes in session in next get_data_tree call newly committed content will be loaded */
-<<<<<<< HEAD
-        rc = dm_discard_changes(rp_ctx->dm_ctx, session->dm_session);
-=======
         if (SR_DS_CANDIDATE != session->datastore) {
             rc = dm_discard_changes(rp_ctx->dm_ctx, session->dm_session);
         }
->>>>>>> 404e534d
         SR_LOG_DBG_MSG("Commit (10/10): finished successfully");
     } else {
         SR_LOG_DBG_MSG("Commit (10/10): finished with an error");
