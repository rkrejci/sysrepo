/**
 * @file request_processor.c
 * @author Rastislav Szabo <raszabo@cisco.com>, Lukas Macko <lmacko@cisco.com>,
 *         Milan Lenco <milan.lenco@pantheon.tech>
 * @brief Implementation of Sysrepo's Request Processor.
 *
 * @copyright
 * Copyright 2015 Cisco Systems, Inc.
 *
 * Licensed under the Apache License, Version 2.0 (the "License");
 * you may not use this file except in compliance with the License.
 * You may obtain a copy of the License at
 *
 *    http://www.apache.org/licenses/LICENSE-2.0
 *
 * Unless required by applicable law or agreed to in writing, software
 * distributed under the License is distributed on an "AS IS" BASIS,
 * WITHOUT WARRANTIES OR CONDITIONS OF ANY KIND, either express or implied.
 * See the License for the specific language governing permissions and
 * limitations under the License.
 */

#include <time.h>
#include <unistd.h>
#include <inttypes.h>
#include <pthread.h>

#include "sr_common.h"
#include "access_control.h"
#include "connection_manager.h"
#include "notification_processor.h"
#include "data_manager.h"
#include "rp_internal.h"
#include "rp_dt_get.h"
#include "rp_dt_edit.h"
#include "rp_dt_xpath.h"

#define RP_INIT_REQ_QUEUE_SIZE   10  /**< Initial size of the request queue. */

/*
 * Attributes that can significantly affect performance of the threadpool.
 */
#define RP_REQ_PER_THREADS 2           /**< Number of requests that can be WAITING in queue per each thread before waking up another thread. */
#define RP_THREAD_SPIN_TIMEOUT 500000  /**< Time in nanoseconds (500000 equals to a half of a millisecond).
                                            Enables thread spinning if a thread needs to be woken up again in less than this timeout. */
#define RP_THREAD_SPIN_MIN 1000        /**< Minimum number of cycles that a thread will spin before going to sleep, if spin is enabled. */
#define RP_THREAD_SPIN_MAX 1000000     /**< Maximum number of cycles that a thread can spin before going to sleep. */

/**
 * @brief Request context (for storing requests inside of the request queue).
 */
typedef struct rp_request_s {
    rp_session_t *session;  /**< Request Processor's session. */
    Sr__Msg *msg;           /**< Message to be processed. */
} rp_request_t;

typedef enum rp_capability_change_type_e {
    SR_CAPABILITY_ADDED,
    SR_CAPABILITY_DELETED,
    SR_CAPABILITY_MODIFIED,
}rp_capability_change_type_t;

#define CAPABILITY_CHANGE_NOTIFICATION_XPATH "/ietf-netconf-notifications:netconf-capability-change"
#define CAPABILITY_ADDED_XPATH "/ietf-netconf-notifications:netconf-capability-change/added-capability"
#define CAPABILITY_DELETED_XPATH "/ietf-netconf-notifications:netconf-capability-change/deleted-capability"
#define CAPABILITY_MODIFIED_XPATH "/ietf-netconf-notifications:netconf-capability-change/modified-capability"
#define CAPABILITY_CHANGED_BY_SERVER "/ietf-netconf-notifications:netconf-capability-change/changed-by/server"

#define CONFIG_CHANGE_NOTIFICATION_XPATH "/ietf-netconf-notifications:netconf-config-change"
#define CONFIG_CHANGE_USERNAME_XPATH "/ietf-netconf-notifications:netconf-config-change/changed-by/username"
#define CONFIG_CHANGE_SESSION_ID_XPATH "/ietf-netconf-notifications:netconf-config-change/changed-by/session-id"
#define CONFIG_CHANGE_DATASTORE_XPATH "/ietf-netconf-notifications:netconf-config-change/datastore"
#define CONFIG_CHANGE_TARGET_XPATH "/ietf-netconf-notifications:netconf-config-change/edit[%d]/target"
#define CONFIG_CHANGE_OPERATION_XPATH "/ietf-netconf-notifications:netconf-config-change/edit[%d]/operation"

/**
 * @brief Copy errors saved in the Data Manager session into the GPB response.
 */
static int
rp_resp_fill_errors(Sr__Msg *msg, dm_session_t *dm_session)
{
    CHECK_NULL_ARG2(msg, dm_session);
    sr_mem_ctx_t *sr_mem = (sr_mem_ctx_t *)msg->_sysrepo_mem_ctx;
    int rc = SR_ERR_OK;

    if (!dm_has_error(dm_session)) {
        return SR_ERR_OK;
    }

    msg->response->error = sr_calloc(sr_mem, 1, sizeof(Sr__Error));
    if (NULL == msg->response->error) {
        SR_LOG_ERR_MSG("Memory allocation failed");
        return SR_ERR_NOMEM;
    }
    sr__error__init(msg->response->error);
    rc = dm_copy_errors(dm_session, sr_mem, &msg->response->error->message, &msg->response->error->xpath);
    return rc;
}

/**
 * @brief Verifies that the requested commit context still exists. Copies data tree from commit context to the session if
 * needed.
 */
static int
rp_check_notif_session(rp_ctx_t *rp_ctx, rp_session_t *session, Sr__Msg *msg)
{
    int rc = SR_ERR_OK;
    dm_commit_context_t *c_ctx = NULL;
    char *module_name = NULL;
    const char *xpath = NULL;
    dm_commit_ctxs_t *dm_ctxs = NULL;
    uint32_t id = session->commit_id;

    rc = dm_get_commit_ctxs(rp_ctx->dm_ctx, &dm_ctxs);
    CHECK_RC_MSG_RETURN(rc, "Get commit ctx failed");
    pthread_rwlock_rdlock(&dm_ctxs->lock);

    rc = dm_get_commit_context(rp_ctx->dm_ctx, id, &c_ctx);
    CHECK_RC_MSG_GOTO(rc, cleanup, "Get commit context failed");
    if (NULL == c_ctx) {
        SR_LOG_ERR("Commit context with id %d can not be found", id);
        dm_report_error(session->dm_session, "Commit data are not available anymore", NULL, SR_ERR_INTERNAL);
        goto cleanup;
    }

    if (SR__OPERATION__GET_ITEM == msg->request->operation) {
        xpath = msg->request->get_item_req->xpath;
    } else if (SR__OPERATION__GET_ITEMS == msg->request->operation) {
        xpath = msg->request->get_items_req->xpath;
    } else if (SR__OPERATION__GET_CHANGES == msg->request->operation) {
        xpath = msg->request->get_changes_req->xpath;
    } else if (SR__OPERATION__GET_SUBTREE == msg->request->operation) {
        xpath = msg->request->get_subtree_req->xpath;
    } else if (SR__OPERATION__GET_SUBTREES == msg->request->operation) {
        xpath = msg->request->get_subtrees_req->xpath;
    } else if (SR__OPERATION__GET_SUBTREE_CHUNK == msg->request->operation) {
        xpath = msg->request->get_subtree_chunk_req->xpath;
    } else {
        SR_LOG_WRN_MSG("Check notif session called for unknown operation");
    }

    rc = sr_copy_first_ns(xpath, &module_name);
    CHECK_RC_LOG_GOTO(rc, cleanup, "Copy first ns failed for xpath %s", xpath);

    /* copy requested model from commit context */
    rc = dm_copy_if_not_loaded(rp_ctx->dm_ctx,  c_ctx->session, session->dm_session, module_name);

cleanup:
    free(module_name);
    pthread_rwlock_unlock(&dm_ctxs->lock);
    return rc;
}

/**
 * @brief Sets a timeout for processing of a operational data request.
 */
static int
rp_set_oper_request_timeout(rp_ctx_t *rp_ctx, rp_session_t *session, Sr__Msg *request, uint32_t timeout)
{
    Sr__Msg *msg = NULL;
    sr_mem_ctx_t *sr_mem = NULL;
    int rc = SR_ERR_OK;

    CHECK_NULL_ARG3(rp_ctx, session, request);

    SR_LOG_DBG("Setting up a timeout for op. data request (%"PRIu32" seconds).", timeout);

    rc = sr_mem_new(0, &sr_mem);
    if (SR_ERR_OK == rc) {
        rc = sr_gpb_internal_req_alloc(sr_mem, SR__OPERATION__OPER_DATA_TIMEOUT, &msg);
    }
    if (SR_ERR_OK == rc) {
        msg->session_id = session->id;
        msg->internal_request->oper_data_timeout_req->request_id = request->request->_id;
        msg->internal_request->postpone_timeout = timeout;
        msg->internal_request->has_postpone_timeout = true;
        rc = cm_msg_send(rp_ctx->cm_ctx, msg);
    }

    if (SR_ERR_OK != rc) {
        sr_mem_free(sr_mem);
        SR_LOG_ERR("Unable to setup a timeout for op. data request: %s.", sr_strerror(rc));
    }

    return rc;
}

static int
rp_create_capability_change_values(rp_ctx_t *rp_ctx, rp_session_t *session, const char *module_name, rp_capability_change_type_t change_type, sr_val_t **value, size_t *val_cnt)
{
    CHECK_NULL_ARG5(rp_ctx, session, module_name, value, val_cnt);
    int rc = SR_ERR_OK;
    sr_val_t *val = NULL;
    dm_schema_info_t *si = NULL;
    char *uri = NULL;

    rc = sr_new_values(2, &val);
    CHECK_RC_MSG_RETURN(rc, "Failed to allocate values");

    rc = sr_val_set_xpath(&val[0], CAPABILITY_CHANGED_BY_SERVER);
    CHECK_RC_MSG_GOTO(rc, cleanup, "Failed to set xpath");

    val[0].type = SR_LEAF_EMPTY_T;

    switch (change_type) {
    case SR_CAPABILITY_ADDED:
        rc = sr_val_set_xpath(&val[1], CAPABILITY_ADDED_XPATH);
        break;
    case SR_CAPABILITY_DELETED:
        rc = sr_val_set_xpath(&val[1], CAPABILITY_DELETED_XPATH);
        break;
    case SR_CAPABILITY_MODIFIED:
        rc = sr_val_set_xpath(&val[1], CAPABILITY_MODIFIED_XPATH);
        break;
    }
    CHECK_RC_MSG_GOTO(rc, cleanup, "Failed to create value for capability change notification");

    val[1].type = SR_STRING_T;

    rc = dm_get_module_and_lock(rp_ctx->dm_ctx, module_name, &si);
    CHECK_RC_LOG_GOTO(rc, cleanup, "Failed to lookup schema context for %s", module_name);

    rc = sr_create_uri_for_module(si->module, &uri);
    CHECK_RC_LOG_GOTO(rc, unlock, "Failed to create URI for module %s", si->module_name);

    rc = sr_mem_edit_string(val[0]._sr_mem, &val[1].data.string_val, uri);
    free(uri);

    SR_LOG_DBG("Generated notification %s %s", val[1].xpath, val[1].data.string_val);
unlock:
    pthread_rwlock_unlock(&si->model_lock);

cleanup:
    if (SR_ERR_OK != rc) {
        sr_free_values(val, 2);
    } else {
        *value = val;
        *val_cnt = 2;
    }

    return rc;
}

static int
rp_prepare_capability_change_notification(rp_ctx_t *rp_ctx, rp_session_t *session, const char *module_name, rp_capability_change_type_t change_type, Sr__Msg **msg)
{
    CHECK_NULL_ARG4(rp_ctx, session, module_name, msg);

    int rc = SR_ERR_OK;
    Sr__Msg *req = NULL;
    sr_val_t *values = NULL;
    size_t val_cnt = 0;

    rc = rp_create_capability_change_values(rp_ctx, session, module_name, change_type, &values, &val_cnt);
    CHECK_RC_MSG_RETURN(rc, "Failed to create value for capability change notification");

    rc = sr_gpb_req_alloc(values->_sr_mem, SR__OPERATION__EVENT_NOTIF, session->id, &req);
    CHECK_RC_MSG_GOTO(rc, cleanup, "Failed to allocate message");

    req->session_id = session->id;
    req->request->event_notif_req->do_not_send_reply = true;
    req->request->event_notif_req->timestamp = time(NULL);

    rc = sr_mem_edit_string(values->_sr_mem, &req->request->event_notif_req->xpath, CAPABILITY_CHANGE_NOTIFICATION_XPATH);
    CHECK_RC_MSG_GOTO(rc, cleanup, "Failed to set xpath in the message");

    rc = sr_values_sr_to_gpb(values, val_cnt, &req->request->event_notif_req->values, &req->request->event_notif_req->n_values);
    CHECK_RC_MSG_GOTO(rc, cleanup, "Failed to transform values to gpb");

cleanup:
    sr_free_values(values, val_cnt);
    if (SR_ERR_OK != rc) {
        sr_msg_free(req);
    } else {
        *msg = req;
    }
    return rc;
}

static int
rp_send_netconf_change_notification(rp_ctx_t *rp_ctx, Sr__Msg *msg) {

    CHECK_NULL_ARG2(rp_ctx, msg);
    int rc = SR_ERR_OK;

    rc = rp_msg_process(rp_ctx, NULL, msg);
    return rc;
}

static int
rp_generate_capability_change_notification(rp_ctx_t *rp_ctx, rp_session_t *session, const char *module_name, rp_capability_change_type_t change_type)
{
    CHECK_NULL_ARG3(rp_ctx, session, module_name);

    int rc = SR_ERR_OK;
    Sr__Msg *msg = NULL;

    SR_LOG_DBG("Capability changes notification for module %s", module_name);

    rc = rp_prepare_capability_change_notification(rp_ctx, session, module_name, change_type, &msg);
    CHECK_RC_LOG_RETURN(rc, "Failed to prepare capability notification message for module %s", module_name);

    rc = rp_send_netconf_change_notification(rp_ctx, msg);
    return rc;
}

static size_t
rp_count_changes_in_difflists(sr_list_t *diff_lists)
{
    size_t diff_cnt = 0;
    if (NULL != diff_lists) {
        for (size_t i = 0; i < diff_lists->count; i++) {
            struct lyd_difflist *dl = (struct lyd_difflist *) diff_lists->data[i];
            size_t diff_index = 0;

            while (LYD_DIFF_END != dl->type[diff_index]) {
                diff_index++;
                if (LYD_DIFF_MOVEDAFTER2 != dl->type[diff_index]) {
                    diff_cnt++;
                }
            }
        }
    }

    return diff_cnt;
}

int
rp_generate_config_change_notification(rp_ctx_t *rp_ctx, rp_session_t *session, sr_list_t *diff_lists) {
    CHECK_NULL_ARG3(rp_ctx, session, diff_lists);
    int rc = SR_ERR_OK;
    Sr__Msg *req = NULL;
    sr_val_t *values = NULL;
    size_t val_cnt = 3;

    size_t diff_count = rp_count_changes_in_difflists(diff_lists);
    SR_LOG_DBG("%zu instance of /ietf-netconf-notifications/netconf-config-change/edit list will be created", diff_count);

    /* target + operation */
    val_cnt += diff_count * 2;

    values = calloc(val_cnt, sizeof(*values));
    CHECK_NULL_NOMEM_RETURN(values);

    rc = sr_val_set_xpath(&values[0], CONFIG_CHANGE_SESSION_ID_XPATH);
    CHECK_RC_MSG_GOTO(rc, cleanup, "Failed to set xpath");

    values[0].type = SR_UINT32_T;
    values[0].data.uint32_val = session->id;

    rc = sr_val_set_xpath(&values[1], CONFIG_CHANGE_USERNAME_XPATH);
    CHECK_RC_MSG_GOTO(rc, cleanup, "Failed to set xpath");

    const char *user_name = NULL != session->user_credentials->e_username ? session->user_credentials->e_username : session->user_credentials->r_username;
    rc = sr_val_set_str_data(&values[1], SR_STRING_T, user_name);
    CHECK_RC_MSG_GOTO(rc, cleanup, "Failed to set username value in config-changed notification");

    rc = sr_val_set_xpath(&values[2], CONFIG_CHANGE_DATASTORE_XPATH);
    CHECK_RC_MSG_GOTO(rc, cleanup, "Failed to set xpath");

    rc = sr_val_set_str_data(&values[2], SR_ENUM_T, SR_DS_STARTUP == session->datastore ? "startup" : "running");
    CHECK_RC_MSG_GOTO(rc, cleanup, "Failed to set datstore value in config-changed notification");

    rc = sr_gpb_req_alloc(NULL, SR__OPERATION__EVENT_NOTIF, session->id, &req);
    CHECK_RC_MSG_GOTO(rc, cleanup, "Failed to allocate message");

    req->session_id = session->id;
    req->request->event_notif_req->do_not_send_reply = true;
    req->request->event_notif_req->timestamp = time(NULL);

    rc = sr_mem_edit_string(NULL, &req->request->event_notif_req->xpath, CONFIG_CHANGE_NOTIFICATION_XPATH);
    CHECK_RC_MSG_GOTO(rc, cleanup, "Failed to set xpath in the message");

    /* index into values */
    size_t index = 3; /* start inserting on the third position */

    /* index for edit list */
    size_t list_cnt = 1;
    char *operation = NULL;

    for (size_t i = 0; i < diff_lists->count; i++) {
        struct lyd_difflist *dl = (struct lyd_difflist *) diff_lists->data[i];
        size_t diff_index = 0;

        while (LYD_DIFF_END != dl->type[diff_index]) {
            char *path = NULL;
            switch (dl->type[diff_index]) {
            case LYD_DIFF_CHANGED:
            case LYD_DIFF_MOVEDAFTER1:
                path = lyd_qualified_path(dl->first[diff_index]);
                operation = "merge";
                break;
            case LYD_DIFF_DELETED:
                path = lyd_qualified_path(dl->first[diff_index]);
                operation = "delete";
                break;
            case LYD_DIFF_CREATED:
                path = lyd_qualified_path(dl->second[diff_index]);
                operation = "create";
                break;
            case LYD_DIFF_MOVEDAFTER2:
            case LYD_DIFF_END:
                /* do nothing*/
                break;
            }

            if (NULL != path) {
                SR_LOG_DBG("CONFIG CHANGE: %s %s", operation, path);

                sr_val_build_xpath(&values[index], CONFIG_CHANGE_TARGET_XPATH, list_cnt);
                sr_val_set_str_data(&values[index], SR_INSTANCEID_T, path);

                sr_val_build_xpath(&values[index+1], CONFIG_CHANGE_OPERATION_XPATH, list_cnt);
                sr_val_set_str_data(&values[index+1], SR_ENUM_T, operation);
                index += 2;
                list_cnt++;
            }
            free(path);
            diff_index++;
        }
    }

    rc = sr_values_sr_to_gpb(values, val_cnt, &req->request->event_notif_req->values, &req->request->event_notif_req->n_values);
    CHECK_RC_MSG_GOTO(rc, cleanup, "Failed to transform values to gpb");

    rc = rp_send_netconf_change_notification(rp_ctx, req);
    req = NULL;
    SR_LOG_DBG("Config changed notification generated session %"PRIu32, session->id);
cleanup:
    sr_free_values(values, val_cnt);
    if (SR_ERR_OK != rc) {
        sr_msg_free(req);
    }

    return rc;
}

/**
 * @brief Processes a list_schemas request.
 */
static int
rp_list_schemas_req_process(const rp_ctx_t *rp_ctx, const rp_session_t *session, Sr__Msg *msg)
{
    Sr__Msg *resp = NULL;
    sr_schema_t *schemas = NULL;
    size_t schema_cnt = 0;
    int rc = SR_ERR_OK, rc_tmp = SR_ERR_OK;

    CHECK_NULL_ARG5(rp_ctx, session, msg, msg->request, msg->request->list_schemas_req);

    SR_LOG_DBG_MSG("Processing list_schemas request.");

    /* retrieve schemas from DM */
    rc = dm_list_schemas(rp_ctx->dm_ctx, session->dm_session, &schemas, &schema_cnt);

    /* allocate the response */
    rc_tmp = sr_gpb_resp_alloc(schemas ? schemas[0]._sr_mem : NULL, SR__OPERATION__LIST_SCHEMAS, session->id, &resp);
    if (SR_ERR_OK != rc_tmp) {
        sr_free_schemas(schemas, schema_cnt);
        SR_LOG_ERR_MSG("Cannot allocate list_schemas response.");
        return SR_ERR_NOMEM;
    }

    /* copy schemas to response */
    if (SR_ERR_OK == rc && schema_cnt > 0) {
        rc = sr_schemas_sr_to_gpb(schemas, schema_cnt, &resp->response->list_schemas_resp->schemas);
    }
    if (SR_ERR_OK == rc) {
        resp->response->list_schemas_resp->n_schemas = schema_cnt;
    }
    sr_free_schemas(schemas, schema_cnt);

    /* set response result code */
    resp->response->result = rc;

    /* send the response */
    rc = cm_msg_send(rp_ctx->cm_ctx, resp);

    return rc;
}

/**
 * @brief Processes a get_schema request.
 */
static int
rp_get_schema_req_process(const rp_ctx_t *rp_ctx, const rp_session_t *session, Sr__Msg *msg)
{
    Sr__Msg *resp = NULL;
    int rc = SR_ERR_OK;

    CHECK_NULL_ARG5(rp_ctx, session, msg, msg->request, msg->request->get_schema_req);

    SR_LOG_DBG_MSG("Processing get_schema request.");

    /**
     * Allocate the response.
     * @note: Cannot use memory context here as ::dm_get_schema calls lys_print_mem which
     * cannot be told to use our memory allocation primitives
     */
    rc = sr_gpb_resp_alloc(NULL, SR__OPERATION__GET_SCHEMA, session->id, &resp);
    if (SR_ERR_OK != rc) {
        SR_LOG_ERR_MSG("Cannot allocate get_schema response.");
        return SR_ERR_NOMEM;
    }

    /* set response result code */
    resp->response->result = dm_get_schema(rp_ctx->dm_ctx,
            msg->request->get_schema_req->module_name,
            msg->request->get_schema_req->revision,
            msg->request->get_schema_req->submodule_name,
            msg->request->get_schema_req->submodule_revision,
            msg->request->get_schema_req->yang_format,
            &resp->response->get_schema_resp->schema_content);

    /* send the response */
    rc = cm_msg_send(rp_ctx->cm_ctx, resp);

    return rc;
}

/**
 * @brief Processes a module_install request.
 */
static int
rp_module_install_req_process(rp_ctx_t *rp_ctx, rp_session_t *session, Sr__Msg *msg)
{
    Sr__Msg *resp = NULL;
    sr_mem_ctx_t *sr_mem = NULL;
    md_module_key_t *module_key = NULL;
    sr_list_t *implicitly_installed = NULL, *implicitly_removed = NULL;
    int rc = SR_ERR_OK, oper_rc = SR_ERR_OK;

    CHECK_NULL_ARG5(rp_ctx, session, msg, msg->request, msg->request->module_install_req);

    SR_LOG_DBG_MSG("Processing module_install request.");

    /* allocate the response */
    rc = sr_mem_new(0, &sr_mem);
    CHECK_RC_MSG_RETURN(rc, "Failed to create a new Sysrepo memory context.");
    rc = sr_gpb_resp_alloc(sr_mem, SR__OPERATION__MODULE_INSTALL, session->id, &resp);
    if (SR_ERR_OK != rc) {
        sr_mem_free(sr_mem);
        SR_LOG_ERR_MSG("Cannot allocate module_install response.");
        return SR_ERR_NOMEM;
    }

    const char *module_name = msg->request->module_install_req->module_name;
    /* check for write permission */
    oper_rc = ac_check_module_permissions(session->ac_session, module_name, AC_OPER_READ_WRITE);
    if (SR_ERR_OK != oper_rc) {
        SR_LOG_ERR("Access control check failed for xpath '%s'", module_name);
    }

    /* install the module in the DM */
    if (SR_ERR_OK == oper_rc) {
        if (msg->request->module_install_req->installed) {
            oper_rc = dm_install_module(rp_ctx->dm_ctx,
                        session->dm_session,
                        module_name,
                        msg->request->module_install_req->revision,
                        msg->request->module_install_req->file_name,
                        &implicitly_installed);
            if (SR_ERR_OK == oper_rc) {
                rp_generate_capability_change_notification(rp_ctx, session, module_name, SR_CAPABILITY_ADDED);
            }
        } else {
            Sr__Msg *notif = NULL;
            rp_prepare_capability_change_notification(rp_ctx, session, module_name, SR_CAPABILITY_DELETED, &notif);

            oper_rc = dm_uninstall_module(rp_ctx->dm_ctx,
                        module_name,
                        msg->request->module_install_req->revision,
                        &implicitly_removed);
            if (SR_ERR_OK == oper_rc) {
                rp_send_netconf_change_notification(rp_ctx, notif);
            } else {
                sr_msg_free(notif);
            }
        }
    }

    /* set response code */
    resp->response->result = oper_rc;

    /* send the response */
    rc = cm_msg_send(rp_ctx->cm_ctx, resp);

    /* notify subscribers */
    if (SR_ERR_OK == oper_rc) {
        rc = np_module_install_notify(rp_ctx->np_ctx, msg->request->module_install_req->module_name,
                msg->request->module_install_req->revision,
                msg->request->module_install_req->installed ? SR_MS_IMPLEMENTED : SR_MS_UNINSTALLED);
        for (size_t i = 0; SR_ERR_OK == rc && NULL != implicitly_installed && i < implicitly_installed->count; ++i) {
            module_key = (md_module_key_t *)implicitly_installed->data[i];
            rc = np_module_install_notify(rp_ctx->np_ctx, module_key->name, module_key->revision_date,
                                          SR_MS_IMPORTED);
        }
        for (size_t i = 0; SR_ERR_OK == rc && NULL != implicitly_removed && i < implicitly_removed->count; ++i) {
            module_key = (md_module_key_t *)implicitly_removed->data[i];
            rc = np_module_install_notify(rp_ctx->np_ctx, module_key->name, module_key->revision_date,
                                          SR_MS_UNINSTALLED);
        }
    }

    /* cleanup */
    md_free_module_key_list(implicitly_installed);
    md_free_module_key_list(implicitly_removed);

    return rc;
}

/**
 * @brief Processes a feature_enable request.
 */
static int
rp_feature_enable_req_process(rp_ctx_t *rp_ctx, rp_session_t *session, Sr__Msg *msg)
{
    Sr__Msg *resp = NULL;
    sr_mem_ctx_t *sr_mem = NULL;
    bool notify = true;
    int rc = SR_ERR_OK, oper_rc = SR_ERR_OK;

    CHECK_NULL_ARG5(rp_ctx, session, msg, msg->request, msg->request->feature_enable_req);

    SR_LOG_DBG_MSG("Processing feature_enable request.");

    /* allocate the response */
    rc = sr_mem_new(0, &sr_mem);
    CHECK_RC_MSG_RETURN(rc, "Failed to create a new Sysrepo memory context.");
    rc = sr_gpb_resp_alloc(sr_mem, SR__OPERATION__FEATURE_ENABLE, session->id, &resp);
    if (SR_ERR_OK != rc) {
        sr_mem_free(sr_mem);
        SR_LOG_ERR_MSG("Cannot allocate feature_enable response.");
        return SR_ERR_NOMEM;
    }

    Sr__FeatureEnableReq *req = msg->request->feature_enable_req;

    /* enable the feature in the DM */
    oper_rc = dm_feature_enable(rp_ctx->dm_ctx, req->module_name, req->feature_name, req->enabled);

    /* enable the feature in persistent data */
    if (SR_ERR_OK == oper_rc) {
        oper_rc = pm_save_feature_state(rp_ctx->pm_ctx, session->user_credentials,
                req->module_name, req->feature_name, req->enabled);
        if ((req->enabled && SR_ERR_DATA_EXISTS == oper_rc) || (!req->enabled && SR_ERR_DATA_MISSING == oper_rc)) {
            oper_rc = SR_ERR_OK;
            notify = false;
        }
        if (SR_ERR_OK != oper_rc) {
            /* rollback of the change in DM */
            dm_feature_enable(rp_ctx->dm_ctx, req->module_name, req->feature_name, !req->enabled);
        } else {
            rp_generate_capability_change_notification(rp_ctx, session, req->module_name, SR_CAPABILITY_MODIFIED);
        }
    }

    /* set response code */
    resp->response->result = oper_rc;

    /* send the response */
    rc = cm_msg_send(rp_ctx->cm_ctx, resp);

    /* notify subscribers */
    if (SR_ERR_OK == oper_rc && notify) {
        rc = np_feature_enable_notify(rp_ctx->np_ctx, msg->request->feature_enable_req->module_name,
                msg->request->feature_enable_req->feature_name, msg->request->feature_enable_req->enabled);
    }

    return rc;
}

static void
rp_handle_get_call_state(rp_session_t *session)
{
    if (NULL != session) {
        if (RP_REQ_FINISHED == session->state) {
            session->state = RP_REQ_NEW;
        } else if (RP_REQ_TIMED_OUT == session->state) {
            SR_LOG_ERR("Time out waiting for operational data expired before all responses have been received, session id = %u", session->id);
            session->state = RP_REQ_DATA_LOADED;
            /* log an error and continue processing with the data we have */
        }
    }
}

/**
 * @brief Processes a get_item request.
 */
static int
rp_get_item_req_process(rp_ctx_t *rp_ctx, rp_session_t *session, Sr__Msg *msg, bool *skip_msg_cleanup)
{
    int rc = SR_ERR_OK;

    CHECK_NULL_ARG5(rp_ctx, session, msg, msg->request, msg->request->get_item_req);

    SR_LOG_DBG("Processing get_item request (id=%" PRIu64 ").", msg->request->_id);

    Sr__Msg *resp = NULL;
    sr_mem_ctx_t *sr_mem = NULL;

    rc = sr_mem_new(0, &sr_mem);
    CHECK_RC_MSG_RETURN(rc, "Failed to create a new Sysrepo memory context.");
    rc = sr_gpb_resp_alloc(sr_mem, SR__OPERATION__GET_ITEM, session->id, &resp);
    if (SR_ERR_OK != rc) {
        sr_mem_free(sr_mem);
        SR_LOG_ERR_MSG("Gpb response allocation failed");
        return rc;
    }

    sr_val_t *value = NULL;
    char *xpath = msg->request->get_item_req->xpath;

    if (session->options & SR__SESSION_FLAGS__SESS_NOTIFICATION) {
        rc = rp_check_notif_session(rp_ctx, session, msg);
        CHECK_RC_MSG_GOTO(rc, cleanup, "Check notif session failed");
    }

    MUTEX_LOCK_TIMED_CHECK_GOTO(&session->cur_req_mutex, rc, cleanup);
<<<<<<< HEAD
    if (RP_REQ_FINISHED == session->state) {
        session->state = RP_REQ_NEW;
    } else if (RP_REQ_WAITING_FOR_DATA == session->state) {
        if (msg->request->_id == session->req->request->_id) {
            SR_LOG_ERR("Time out waiting for operational data expired before all responses have been received, "
                    "session id = %u, req = %" PRIu64, session->id, session->req->request->_id);
            session->state = RP_REQ_DATA_LOADED;
        } else {
            SR_LOG_ERR("A request was not processed, probably invalid state, session id = %u, req = %" PRIu64,
                    session->id, session->req->request->_id);
            sr_msg_free(session->req);
            session->state = RP_REQ_NEW;
        }
    }
=======
    rp_handle_get_call_state(session);

>>>>>>> a0265265
    /* store current request to session */
    session->req = msg;

    /* get value from data manager */
    rc = rp_dt_get_value_wrapper(rp_ctx, session, sr_mem, xpath, &value);
    if (SR_ERR_OK != rc && SR_ERR_NOT_FOUND != rc) {
        SR_LOG_ERR("Get item failed for '%s', session id=%"PRIu32".", xpath, session->id);
    }

    if (RP_REQ_WAITING_FOR_DATA == session->state) {
        SR_LOG_DBG_MSG("Request paused, waiting for data");
        /* we are waiting for operational data do not free the request */
        *skip_msg_cleanup = true;
        /* setup timeout */
        rc = rp_set_oper_request_timeout(rp_ctx, session, msg, SR_OPER_DATA_PROVIDE_TIMEOUT);
        sr_free_val(value);
        sr_msg_free(resp);
        pthread_mutex_unlock(&session->cur_req_mutex);
        return rc;
    }

    pthread_mutex_unlock(&session->cur_req_mutex);

    /* copy value to gpb */
    if (SR_ERR_OK == rc) {
        rc = sr_dup_val_t_to_gpb(value, &resp->response->get_item_resp->value);
        if (SR_ERR_OK != rc) {
            SR_LOG_ERR("Copying sr_val_t to gpb failed for xpath '%s'", xpath);
        }
    }

cleanup:
    session->req = NULL;
    /* set response code */
    resp->response->result = rc;

    rc = rp_resp_fill_errors(resp, session->dm_session);
    if (SR_ERR_OK != rc) {
        SR_LOG_ERR_MSG("Copying errors to gpb failed");
    }

    sr_free_val(value);
    rc = cm_msg_send(rp_ctx->cm_ctx, resp);

    return rc;
}

/**
 * @brief Processes a get_items request.
 */
static int
rp_get_items_req_process(rp_ctx_t *rp_ctx, rp_session_t *session, Sr__Msg *msg, bool *skip_msg_cleanup)
{
    sr_val_t *values = NULL;
    size_t count = 0, limit = 0, offset = 0;
    char *xpath = NULL;
    int rc = SR_ERR_OK;

    CHECK_NULL_ARG5(rp_ctx, session, msg, msg->request, msg->request->get_items_req);

    SR_LOG_DBG_MSG("Processing get_items request.");

    Sr__Msg *resp = NULL;
    sr_mem_ctx_t *sr_mem = NULL;

    rc = sr_mem_new(0, &sr_mem);
    CHECK_RC_MSG_RETURN(rc, "Failed to create a new Sysrepo memory context.");
    rc = sr_gpb_resp_alloc(sr_mem, SR__OPERATION__GET_ITEMS, session->id, &resp);
    if (SR_ERR_OK != rc) {
        sr_mem_free(sr_mem);
        SR_LOG_ERR_MSG("Gpb response allocation failed");
        return rc;
    }

    if (session->options & SR__SESSION_FLAGS__SESS_NOTIFICATION) {
        rc = rp_check_notif_session(rp_ctx, session, msg);
        CHECK_RC_MSG_GOTO(rc, cleanup, "Check notif session failed");
    }

    MUTEX_LOCK_TIMED_CHECK_GOTO(&session->cur_req_mutex, rc, cleanup);
<<<<<<< HEAD
    if (RP_REQ_FINISHED == session->state) {
        session->state = RP_REQ_NEW;
    } else if (RP_REQ_WAITING_FOR_DATA == session->state) {
        if (msg->request->_id == session->req->request->_id) {
            SR_LOG_ERR("Time out waiting for operational data expired before all responses have been received, session id = %u", session->id);
            session->state = RP_REQ_DATA_LOADED;
        } else {
            SR_LOG_ERR("A request was not processed, probably invalid state, session id = %u", session->id);
            sr_msg_free(session->req);
            session->state = RP_REQ_NEW;
        }
    }
=======
    rp_handle_get_call_state(session);

>>>>>>> a0265265
    /* store current request to session */
    session->req = msg;

    xpath = msg->request->get_items_req->xpath;
    offset = msg->request->get_items_req->offset;
    limit = msg->request->get_items_req->limit;

    if (msg->request->get_items_req->has_offset || msg->request->get_items_req->has_limit) {
        rc = rp_dt_get_values_wrapper_with_opts(rp_ctx, session, &session->get_items_ctx, sr_mem, xpath,
                offset, limit, &values, &count);
    } else {
        rc = rp_dt_get_values_wrapper(rp_ctx, session, sr_mem, xpath, &values, &count);
    }

    if (SR_ERR_OK != rc) {
        if (SR_ERR_NOT_FOUND != rc) {
            SR_LOG_ERR("Get items failed for '%s', session id=%"PRIu32".", xpath, session->id);
        }
        pthread_mutex_unlock(&session->cur_req_mutex);
        goto cleanup;
    }

    if (RP_REQ_WAITING_FOR_DATA == session->state) {
        SR_LOG_DBG_MSG("Request paused, waiting for data");
        /* we are waiting for operational data do not free the request */
        *skip_msg_cleanup = true;
        /* setup timeout */
        rc = rp_set_oper_request_timeout(rp_ctx, session, msg, SR_OPER_DATA_PROVIDE_TIMEOUT);
        sr_free_values(values, count);
        sr_msg_free(resp);
        pthread_mutex_unlock(&session->cur_req_mutex);
        return rc;
    }

    SR_LOG_DBG("%zu items found for '%s', session id=%"PRIu32".", count, xpath, session->id);
    pthread_mutex_unlock(&session->cur_req_mutex);

    /* copy values to gpb */
    rc = sr_values_sr_to_gpb(values, count, &resp->response->get_items_resp->values, &resp->response->get_items_resp->n_values);
    CHECK_RC_MSG_GOTO(rc, cleanup, "Copying values to GPB failed.");

cleanup:
    session->req = NULL;

    /* set response code */
    resp->response->result = rc;

    rc = rp_resp_fill_errors(resp, session->dm_session);
    if (SR_ERR_OK != rc) {
        SR_LOG_ERR_MSG("Copying errors to gpb failed");
    }

    sr_free_values(values, count);
    rc = cm_msg_send(rp_ctx->cm_ctx, resp);

    return rc;
}

/**
 * @brief Processes a get_subtree request.
 */
static int
rp_get_subtree_req_process(rp_ctx_t *rp_ctx, rp_session_t *session, Sr__Msg *msg, bool *skip_msg_cleanup)
{
    int rc = SR_ERR_OK;

    CHECK_NULL_ARG5(rp_ctx, session, msg, msg->request, msg->request->get_subtree_req);

    SR_LOG_DBG_MSG("Processing get_subtree request.");

    Sr__Msg *resp = NULL;
    sr_mem_ctx_t *sr_mem = NULL;

    rc = sr_mem_new(0, &sr_mem);
    CHECK_RC_MSG_RETURN(rc, "Failed to create a new Sysrepo memory context.");
    rc = sr_gpb_resp_alloc(sr_mem, SR__OPERATION__GET_SUBTREE, session->id, &resp);
    if (SR_ERR_OK != rc) {
        sr_mem_free(sr_mem);
        SR_LOG_ERR_MSG("Gpb response allocation failed");
        return rc;
    }

    sr_node_t *tree = NULL;
    char *xpath = msg->request->get_subtree_req->xpath;

    if (session->options & SR__SESSION_FLAGS__SESS_NOTIFICATION) {
        rc = rp_check_notif_session(rp_ctx, session, msg);
        CHECK_RC_MSG_GOTO(rc, cleanup, "Check notif session failed");
    }

    MUTEX_LOCK_TIMED_CHECK_GOTO(&session->cur_req_mutex, rc, cleanup);
<<<<<<< HEAD
    if (RP_REQ_FINISHED == session->state) {
        session->state = RP_REQ_NEW;
    } else if (RP_REQ_WAITING_FOR_DATA == session->state) {
        if (msg->request->_id == session->req->request->_id) {
            SR_LOG_ERR("Time out waiting for operational data expired before all responses have been received, session id = %u", session->id);
            session->state = RP_REQ_DATA_LOADED;
        } else {
            SR_LOG_ERR("A request was not processed, probably invalid state, session id = %u", session->id);
            sr_msg_free(session->req);
            session->state = RP_REQ_NEW;
        }
    }
=======
    rp_handle_get_call_state(session);

>>>>>>> a0265265
    /* store current request to session */
    session->req = msg;

    /* get subtree from data manager */
    rc = rp_dt_get_subtree_wrapper(rp_ctx, session, sr_mem, xpath, &tree);
    if (SR_ERR_OK != rc && SR_ERR_NOT_FOUND != rc) {
        SR_LOG_ERR("Get subtree failed for '%s', session id=%"PRIu32".", xpath, session->id);
    }

    if (RP_REQ_WAITING_FOR_DATA == session->state) {
        SR_LOG_DBG_MSG("Request paused, waiting for data");
        /* we are waiting for operational data do not free the request */
        *skip_msg_cleanup = true;
        /* setup timeout */
        rc = rp_set_oper_request_timeout(rp_ctx, session, msg, SR_OPER_DATA_PROVIDE_TIMEOUT);
        sr_free_tree(tree);
        sr_msg_free(resp);
        pthread_mutex_unlock(&session->cur_req_mutex);
        return rc;
    }

    pthread_mutex_unlock(&session->cur_req_mutex);

    /* copy value to gpb */
    if (SR_ERR_OK == rc) {
        rc = sr_dup_tree_to_gpb(tree, &resp->response->get_subtree_resp->tree);
        if (SR_ERR_OK != rc) {
            SR_LOG_ERR("Copying sr_node_t to gpb failed for xpath '%s'", xpath);
        }
    }

cleanup:
    session->req = NULL;
    /* set response code */
    resp->response->result = rc;

    rc = rp_resp_fill_errors(resp, session->dm_session);
    if (SR_ERR_OK != rc) {
        SR_LOG_ERR_MSG("Copying errors to gpb failed");
    }

    sr_free_tree(tree);
    rc = cm_msg_send(rp_ctx->cm_ctx, resp);

    return rc;
}

/**
 * @brief Processes a get_subtrees request.
 */
static int
rp_get_subtrees_req_process(rp_ctx_t *rp_ctx, rp_session_t *session, Sr__Msg *msg, bool *skip_msg_cleanup)
{
    sr_node_t *trees = NULL;
    size_t count = 0;
    char *xpath = NULL;
    int rc = SR_ERR_OK;

    CHECK_NULL_ARG5(rp_ctx, session, msg, msg->request, msg->request->get_subtrees_req);

    SR_LOG_DBG_MSG("Processing get_subtrees request.");

    Sr__Msg *resp = NULL;
    sr_mem_ctx_t *sr_mem = NULL;

    rc = sr_mem_new(0, &sr_mem);
    CHECK_RC_MSG_RETURN(rc, "Failed to create a new Sysrepo memory context.");
    rc = sr_gpb_resp_alloc(sr_mem, SR__OPERATION__GET_SUBTREES, session->id, &resp);
    if (SR_ERR_OK != rc) {
        sr_mem_free(sr_mem);
        SR_LOG_ERR_MSG("Gpb response allocation failed");
        return rc;
    }

    if (session->options & SR__SESSION_FLAGS__SESS_NOTIFICATION) {
        rc = rp_check_notif_session(rp_ctx, session, msg);
        CHECK_RC_MSG_GOTO(rc, cleanup, "Check notif session failed");
    }

    MUTEX_LOCK_TIMED_CHECK_GOTO(&session->cur_req_mutex, rc, cleanup);
<<<<<<< HEAD
    if (RP_REQ_FINISHED == session->state) {
        session->state = RP_REQ_NEW;
    } else if (RP_REQ_WAITING_FOR_DATA == session->state) {
        if (msg->request->_id == session->req->request->_id) {
            SR_LOG_ERR("Time out waiting for operational data expired before all responses have been received, session id = %u", session->id);
            session->state = RP_REQ_DATA_LOADED;
        } else {
            SR_LOG_ERR("A request was not processed, probably invalid state, session id = %u", session->id);
            sr_msg_free(session->req);
            session->state = RP_REQ_NEW;
        }
    }
=======
    rp_handle_get_call_state(session);

>>>>>>> a0265265
    /* store current request to session */
    session->req = msg;

    xpath = msg->request->get_subtrees_req->xpath;
    rc = rp_dt_get_subtrees_wrapper(rp_ctx, session, sr_mem, xpath, &trees, &count);

    if (SR_ERR_OK != rc) {
        if (SR_ERR_NOT_FOUND != rc) {
            SR_LOG_ERR("Get subtrees failed for '%s', session id=%"PRIu32".", xpath, session->id);
        }
        pthread_mutex_unlock(&session->cur_req_mutex);
        goto cleanup;
    }

    if (RP_REQ_WAITING_FOR_DATA == session->state) {
        SR_LOG_DBG_MSG("Request paused, waiting for data");
        /* we are waiting for operational data do not free the request */
        *skip_msg_cleanup = true;
        /* setup timeout */
        rc = rp_set_oper_request_timeout(rp_ctx, session, msg, SR_OPER_DATA_PROVIDE_TIMEOUT);
        sr_free_trees(trees, count);
        sr_msg_free(resp);
        pthread_mutex_unlock(&session->cur_req_mutex);
        return rc;
    }

    SR_LOG_DBG("%zu subtrees found for '%s', session id=%"PRIu32".", count, xpath, session->id);
    pthread_mutex_unlock(&session->cur_req_mutex);

    /* copy subtrees to gpb */
    rc = sr_trees_sr_to_gpb(trees, count, &resp->response->get_subtrees_resp->trees, &resp->response->get_subtrees_resp->n_trees);
    CHECK_RC_MSG_GOTO(rc, cleanup, "Copying values to GPB failed.");

cleanup:
    session->req = NULL;

    /* set response code */
    resp->response->result = rc;

    rc = rp_resp_fill_errors(resp, session->dm_session);
    if (SR_ERR_OK != rc) {
        SR_LOG_ERR_MSG("Copying errors to gpb failed");
    }

    sr_free_trees(trees, count);
    rc = cm_msg_send(rp_ctx->cm_ctx, resp);

    return rc;
}

/**
 * @brief Processes a get_subtree_chunk request.
 */
static int
rp_get_subtree_chunk_req_process(rp_ctx_t *rp_ctx, rp_session_t *session, Sr__Msg *msg, bool *skip_msg_cleanup)
{
    int rc = SR_ERR_OK;

    CHECK_NULL_ARG5(rp_ctx, session, msg, msg->request, msg->request->get_subtree_chunk_req);

    SR_LOG_DBG_MSG("Processing get_subtree_chunk request.");

    Sr__Msg *resp = NULL;
    sr_mem_ctx_t *sr_mem = NULL;

    rc = sr_mem_new(0, &sr_mem);
    CHECK_RC_MSG_RETURN(rc, "Failed to create a new Sysrepo memory context.");
    rc = sr_gpb_resp_alloc(sr_mem, SR__OPERATION__GET_SUBTREE_CHUNK, session->id, &resp);
    if (SR_ERR_OK != rc) {
        sr_mem_free(sr_mem);
        SR_LOG_ERR_MSG("Gpb response allocation failed");
        return rc;
    }

    sr_node_t *chunks = NULL;
    size_t chunk_cnt = 0;
    char **chunk_ids = NULL;
    char *xpath = msg->request->get_subtree_chunk_req->xpath;
    bool single = msg->request->get_subtree_chunk_req->single;
    size_t slice_offset = msg->request->get_subtree_chunk_req->slice_offset;
    size_t slice_width = msg->request->get_subtree_chunk_req->slice_width;
    size_t child_limit = msg->request->get_subtree_chunk_req->child_limit;
    size_t depth_limit = msg->request->get_subtree_chunk_req->depth_limit;

    if (session->options & SR__SESSION_FLAGS__SESS_NOTIFICATION) {
        rc = rp_check_notif_session(rp_ctx, session, msg);
        CHECK_RC_MSG_GOTO(rc, cleanup, "Check notif session failed");
    }

    MUTEX_LOCK_TIMED_CHECK_GOTO(&session->cur_req_mutex, rc, cleanup);
<<<<<<< HEAD
    if (RP_REQ_FINISHED == session->state) {
        session->state = RP_REQ_NEW;
    } else if (RP_REQ_WAITING_FOR_DATA == session->state) {
        if (msg->request->_id == session->req->request->_id) {
            SR_LOG_ERR("Time out waiting for operational data expired before all responses have been received, session id = %u", session->id);
            session->state = RP_REQ_DATA_LOADED;
        } else {
            SR_LOG_ERR("A request was not processed, probably invalid state, session id = %u", session->id);
            sr_msg_free(session->req);
            session->state = RP_REQ_NEW;
        }
    }
=======
    rp_handle_get_call_state(session);

>>>>>>> a0265265
    /* store current request to session */
    session->req = msg;

    /* get subtree chunk(s) from data manager */
    if (single) {
        chunk_ids = sr_calloc(sr_mem, 1, sizeof(char *));
        if (NULL == chunk_ids) {
            SR_LOG_ERR("Unable to allocate memory in %s", __func__);
            rc = SR_ERR_NOMEM;
        } else {
            rc = rp_dt_get_subtree_wrapper_with_opts(rp_ctx, session, sr_mem, xpath, slice_offset, slice_width, child_limit,
                    depth_limit, &chunks, &chunk_ids[0]);
            if (SR_ERR_OK == rc) {
                chunk_cnt = 1;
            } else {
                if (NULL == sr_mem) {
                    free(chunk_ids);
                }
                chunk_ids = NULL;
            }
        }
    } else {
        rc = rp_dt_get_subtrees_wrapper_with_opts(rp_ctx, session, sr_mem, xpath, slice_offset, slice_width, child_limit,
                depth_limit, &chunks, &chunk_cnt, &chunk_ids);
    }
    if (SR_ERR_OK != rc && SR_ERR_NOT_FOUND != rc) {
        SR_LOG_ERR("Get subtree chunk failed for '%s', session id=%"PRIu32".", xpath, session->id);
    }

    if (RP_REQ_WAITING_FOR_DATA == session->state) {
        SR_LOG_DBG_MSG("Request paused, waiting for data");
        /* we are waiting for operational data do not free the request */
        *skip_msg_cleanup = true;
        /* setup timeout */
        rc = rp_set_oper_request_timeout(rp_ctx, session, msg, SR_OPER_DATA_PROVIDE_TIMEOUT);
        sr_free_trees(chunks, chunk_cnt);
        if (NULL == sr_mem && chunk_ids) {
            for (size_t i = 0; i < chunk_cnt; ++i) {
                free(chunk_ids[i]);
            }
            free(chunk_ids);
        }
        sr_msg_free(resp);
        pthread_mutex_unlock(&session->cur_req_mutex);
        return rc;
    }

    pthread_mutex_unlock(&session->cur_req_mutex);

    /* copy chunk(s) to gpb */
    if (SR_ERR_OK == rc) {
        rc = sr_trees_sr_to_gpb(chunks, chunk_cnt, &resp->response->get_subtree_chunk_resp->chunk,
                &resp->response->get_subtree_chunk_resp->n_chunk);
        if (SR_ERR_OK != rc) {
            SR_LOG_ERR("Copying subtree chunk(s) to gpb failed for xpath '%s'", xpath);
        }
    }
    resp->response->get_subtree_chunk_resp->n_xpath = chunk_cnt;
    resp->response->get_subtree_chunk_resp->xpath = chunk_ids;

cleanup:
    session->req = NULL;
    /* set response code */
    resp->response->result = rc;

    rc = rp_resp_fill_errors(resp, session->dm_session);
    if (SR_ERR_OK != rc) {
        SR_LOG_ERR_MSG("Copying errors to gpb failed");
    }

    sr_free_trees(chunks, chunk_cnt);
    rc = cm_msg_send(rp_ctx->cm_ctx, resp);

    return rc;
}

/**
 * @brief Processes a set_item request.
 */
static int
rp_set_item_req_process(rp_ctx_t *rp_ctx, rp_session_t *session, Sr__Msg *msg)
{
    Sr__Msg *resp = NULL;
    sr_mem_ctx_t *sr_mem = NULL;
    char *xpath = NULL;
    sr_val_t *value = NULL;
    int rc = SR_ERR_OK;

    CHECK_NULL_ARG5(rp_ctx, session, msg, msg->request, msg->request->set_item_req);

    SR_LOG_DBG_MSG("Processing set_item request.");

    xpath = msg->request->set_item_req->xpath;

    /* allocate the response */
    rc = sr_mem_new(0, &sr_mem);
    CHECK_RC_MSG_RETURN(rc, "Failed to create a new Sysrepo memory context.");
    rc = sr_gpb_resp_alloc(sr_mem, SR__OPERATION__SET_ITEM, session->id, &resp);
    if (SR_ERR_OK != rc) {
        SR_LOG_ERR_MSG("Allocation of set_item response failed.");
        sr_mem_free(sr_mem);
        return SR_ERR_NOMEM;
    }

    if (NULL != msg->request->set_item_req->value) {
        /* copy the value from gpb */
        rc = sr_dup_gpb_to_val_t((sr_mem_ctx_t *)msg->_sysrepo_mem_ctx, msg->request->set_item_req->value, &value);
        if (SR_ERR_OK != rc) {
            SR_LOG_ERR("Copying gpb value to sr_val_t failed for xpath '%s'", xpath);
        }

        /* set the value in data manager */
        if (SR_ERR_OK == rc) {
            rc = rp_dt_set_item_wrapper(rp_ctx, session, xpath, value, NULL, msg->request->set_item_req->options);
        }
    }
    else{
        /* when creating list or presence container value can be NULL */
        rc = rp_dt_set_item_wrapper(rp_ctx, session, xpath, NULL, NULL, msg->request->set_item_req->options);
    }

    if (SR_ERR_OK != rc) {
        SR_LOG_ERR("Set item failed for '%s', session id=%"PRIu32".", xpath, session->id);
    }

    /* set response code */
    resp->response->result = rc;

    rc = rp_resp_fill_errors(resp, session->dm_session);
    if (SR_ERR_OK != rc) {
        SR_LOG_ERR_MSG("Copying errors to gpb failed");
    }

    /* send the response */
    rc = cm_msg_send(rp_ctx->cm_ctx, resp);

    return rc;
}

/**
 * @brief Processes a set_item_str request.
 */
static int
rp_set_item_str_req_process(rp_ctx_t *rp_ctx, rp_session_t *session, Sr__Msg *msg)
{
    Sr__Msg *resp = NULL;
    sr_mem_ctx_t *sr_mem = NULL;
    char *xpath = NULL;
    char *value = NULL;
    int rc = SR_ERR_OK;

    CHECK_NULL_ARG5(rp_ctx, session, msg, msg->request, msg->request->set_item_str_req);

    SR_LOG_DBG_MSG("Processing set_item_str request.");

    xpath = msg->request->set_item_str_req->xpath;

    /* allocate the response */
    rc = sr_mem_new(0, &sr_mem);
    CHECK_RC_MSG_RETURN(rc, "Failed to create a new Sysrepo memory context.");
    rc = sr_gpb_resp_alloc(sr_mem, SR__OPERATION__SET_ITEM_STR, session->id, &resp);
    if (SR_ERR_OK != rc) {
        SR_LOG_ERR_MSG("Allocation of set_item_str response failed.");
        sr_mem_free(sr_mem);
        return SR_ERR_NOMEM;
    }

    if (NULL != msg->request->set_item_str_req->value) {
        /* copy the value from gpb */
        value = strdup(msg->request->set_item_str_req->value);
        CHECK_NULL_NOMEM_GOTO(value, rc, cleanup);
    }

    /* set the value in data manager, when creating list or presence container value can be NULL */
    rc = rp_dt_set_item_wrapper(rp_ctx, session, xpath, NULL, value, msg->request->set_item_str_req->options);

    if (SR_ERR_OK != rc) {
        SR_LOG_ERR("Set item failed for '%s', session id=%"PRIu32".", xpath, session->id);
    }

cleanup:
    /* set response code */
    resp->response->result = rc;

    rc = rp_resp_fill_errors(resp, session->dm_session);
    if (SR_ERR_OK != rc) {
        SR_LOG_ERR_MSG("Copying errors to gpb failed");
    }

    /* send the response */
    rc = cm_msg_send(rp_ctx->cm_ctx, resp);

    return rc;
}

/**
 * @brief Processes a delete_item request.
 */
static int
rp_delete_item_req_process(rp_ctx_t *rp_ctx, rp_session_t *session, Sr__Msg *msg)
{
    Sr__Msg *resp = NULL;
    sr_mem_ctx_t *sr_mem = NULL;
    char *xpath = NULL;
    int rc = SR_ERR_OK;

    CHECK_NULL_ARG5(rp_ctx, session, msg, msg->request, msg->request->delete_item_req);

    SR_LOG_DBG_MSG("Processing delete_item request.");

    xpath = msg->request->delete_item_req->xpath;

    /* allocate the response */
    rc = sr_mem_new(0, &sr_mem);
    CHECK_RC_MSG_RETURN(rc, "Failed to create a new Sysrepo memory context.");
    rc = sr_gpb_resp_alloc(sr_mem, SR__OPERATION__DELETE_ITEM, session->id, &resp);
    if (SR_ERR_OK != rc) {
        sr_mem_free(sr_mem);
        SR_LOG_ERR_MSG("Allocation of delete_item response failed.");
        return SR_ERR_NOMEM;
    }

    /* delete the item in data manager */
    rc = rp_dt_delete_item_wrapper(rp_ctx, session, xpath, msg->request->delete_item_req->options);
    if (SR_ERR_OK != rc){
        SR_LOG_ERR("Delete item failed for '%s', session id=%"PRIu32".", xpath, session->id);
    }

    /* set response code */
    resp->response->result = rc;

    rc = rp_resp_fill_errors(resp, session->dm_session);
    if (SR_ERR_OK != rc) {
        SR_LOG_ERR_MSG("Copying errors to gpb failed");
    }

    /* send the response */
    rc = cm_msg_send(rp_ctx->cm_ctx, resp);

    return rc;
}

/**
 * @brief Processes a move_item request.
 */
static int
rp_move_item_req_process(rp_ctx_t *rp_ctx, rp_session_t *session, Sr__Msg *msg)
{
    Sr__Msg *resp = NULL;
    sr_mem_ctx_t *sr_mem = NULL;
    char *xpath = NULL;
    char *relative_item = NULL;
    int rc = SR_ERR_OK;

    CHECK_NULL_ARG5(rp_ctx, session, msg, msg->request, msg->request->move_item_req);

    SR_LOG_DBG_MSG("Processing move_item request.");

    xpath = msg->request->move_item_req->xpath;
    relative_item = msg->request->move_item_req->relative_item;

    /* allocate the response */
    rc = sr_mem_new(0, &sr_mem);
    CHECK_RC_MSG_RETURN(rc, "Failed to create a new Sysrepo memory context.");
    rc = sr_gpb_resp_alloc(sr_mem, SR__OPERATION__MOVE_ITEM, session->id, &resp);
    if (SR_ERR_OK != rc) {
        sr_mem_free(sr_mem);
        SR_LOG_ERR_MSG("Allocation of move_item response failed.");
        return SR_ERR_NOMEM;
    }

    rc = rp_dt_move_list_wrapper(rp_ctx, session, xpath,
            sr_move_direction_gpb_to_sr(msg->request->move_item_req->position), relative_item);

    /* set response code */
    resp->response->result = rc;

    rc = rp_resp_fill_errors(resp, session->dm_session);
    if (SR_ERR_OK != rc) {
        SR_LOG_ERR_MSG("Copying errors to gpb failed");
    }

    /* send the response */
    rc = cm_msg_send(rp_ctx->cm_ctx, resp);

    return rc;
}

/**
 * @brief Processes a validate request.
 */
static int
rp_validate_req_process(rp_ctx_t *rp_ctx, rp_session_t *session, Sr__Msg *msg)
{
    Sr__Msg *resp = NULL;
    sr_mem_ctx_t *sr_mem = NULL;
    int rc = SR_ERR_OK;

    CHECK_NULL_ARG5(rp_ctx, session, msg, msg->request, msg->request->validate_req);

    SR_LOG_DBG_MSG("Processing validate request.");

    /* allocate the response */
    rc = sr_mem_new(0, &sr_mem);
    CHECK_RC_MSG_RETURN(rc, "Failed to create a new Sysrepo memory context.");
    rc = sr_gpb_resp_alloc(sr_mem, SR__OPERATION__VALIDATE, session->id, &resp);
    if (SR_ERR_OK != rc) {
        sr_mem_free(sr_mem);
        SR_LOG_ERR_MSG("Allocation of validate response failed.");
        return SR_ERR_NOMEM;
    }

    rc = rp_dt_remove_loaded_state_data(rp_ctx, session);
    if (SR_ERR_OK != rc) {
        SR_LOG_ERR("An error occurred while removing state data: %s", sr_strerror(rc));
    }

    sr_error_info_t *errors = NULL;
    size_t err_cnt = 0;
    rc = dm_validate_session_data_trees(rp_ctx->dm_ctx, session->dm_session, &errors, &err_cnt);

    /* set response code */
    resp->response->result = rc;

    /* copy error information to GPB  (if any) */
    if (err_cnt > 0) {
        sr_gpb_fill_errors(errors, err_cnt, sr_mem, &resp->response->validate_resp->errors, &resp->response->validate_resp->n_errors);
        sr_free_errors(errors, err_cnt);
    }

    /* send the response */
    rc = cm_msg_send(rp_ctx->cm_ctx, resp);

    return rc;
}

/**
 * @brief Processes a commit request.
 */
static int
rp_commit_req_process(rp_ctx_t *rp_ctx, rp_session_t *session, Sr__Msg *msg, bool *skip_msg_cleanup)
{
    Sr__Msg *resp = NULL;
    sr_mem_ctx_t *sr_mem = NULL;
    int rc = SR_ERR_OK;
    dm_commit_context_t *c_ctx = NULL;
    sr_error_info_t *errors = NULL;
    size_t err_cnt = 0;
    bool locked = false;

    CHECK_NULL_ARG5(rp_ctx, session, msg, msg->request, msg->request->commit_req);

    SR_LOG_DBG_MSG("Processing commit request.");

    /* allocate the response */
    rc = sr_mem_new(0, &sr_mem);
    CHECK_RC_MSG_RETURN(rc, "Failed to create a new Sysrepo memory context.");
    rc = sr_gpb_resp_alloc(sr_mem, SR__OPERATION__COMMIT, session->id, &resp);
    if (SR_ERR_OK != rc) {
        sr_mem_free(sr_mem);
        SR_LOG_ERR_MSG("Allocation of commit response failed.");
        return SR_ERR_NOMEM;
    }

    MUTEX_LOCK_TIMED_CHECK_GOTO(&rp_ctx->commit_block_mutex, rc, cleanup);
    if (rp_ctx->block_further_commits) {
        rc = SR_ERR_OPERATION_FAILED;
    }
    pthread_mutex_unlock(&rp_ctx->commit_block_mutex);
    CHECK_RC_MSG_GOTO(rc, cleanup, "Stop requested, commits are blocked.");

    MUTEX_LOCK_TIMED_CHECK_GOTO(&session->cur_req_mutex, rc, cleanup);
    locked = true;

    if (RP_REQ_RESUMED == session->state) {
        rc = dm_get_commit_context(rp_ctx->dm_ctx, session->commit_id, &c_ctx);
        CHECK_RC_LOG_GOTO(rc, cleanup, "Failed to resume commit, commit ctx with id %"PRIu32" not found.", session->commit_id);
        pthread_mutex_lock(&c_ctx->mutex);
    } else {
        rc = rp_dt_remove_loaded_state_data(rp_ctx, session);
        if (SR_ERR_OK != rc ) {
            SR_LOG_ERR_MSG("An error occurred while removing state data");
        }
    }

    if (SR_ERR_OK == rc ) {
        session->req = msg;
        rc = rp_dt_commit(rp_ctx, session, c_ctx, &errors, &err_cnt);
    }
    if (SR_ERR_OK == rc && RP_REQ_WAITING_FOR_VERIFIERS == session->state) {
        SR_LOG_DBG_MSG("Request paused, waiting for verifiers");
        /* we are waiting for verifiers data do not free the request */
        *skip_msg_cleanup = true;
        sr_msg_free(resp);
        pthread_mutex_unlock(&session->cur_req_mutex);
        return SR_ERR_OK;
    }

cleanup:
    session->state = RP_REQ_FINISHED;
    session->req = NULL;
    if (locked) {
        pthread_mutex_unlock(&session->cur_req_mutex);
    }
    /* set response code */
    resp->response->result = rc;

    /* copy error information to GPB  (if any) */
    if (err_cnt > 0) {
        sr_gpb_fill_errors(errors, err_cnt, sr_mem, &resp->response->commit_resp->errors, &resp->response->commit_resp->n_errors);
        sr_free_errors(errors, err_cnt);
    }

    /* send the response */
    rc = cm_msg_send(rp_ctx->cm_ctx, resp);
    return rc;
}

/**
 * @brief Processes a discard_changes request.
 */
static int
rp_discard_changes_req_process(const rp_ctx_t *rp_ctx, const rp_session_t *session, Sr__Msg *msg)
{
    Sr__Msg *resp = NULL;
    sr_mem_ctx_t *sr_mem = NULL;
    int rc = SR_ERR_OK;

    CHECK_NULL_ARG5(rp_ctx, session, msg, msg->request, msg->request->discard_changes_req);

    SR_LOG_DBG_MSG("Processing discard_changes request.");

    /* allocate the response */
    rc = sr_mem_new(0, &sr_mem);
    CHECK_RC_MSG_RETURN(rc, "Failed to create a new Sysrepo memory context.");
    rc = sr_gpb_resp_alloc(sr_mem, SR__OPERATION__DISCARD_CHANGES, session->id, &resp);
    if (SR_ERR_OK != rc) {
        sr_mem_free(sr_mem);
        SR_LOG_ERR_MSG("Allocation of discard_changes response failed.");
        return SR_ERR_NOMEM;
    }

    rc = dm_discard_changes(rp_ctx->dm_ctx, session->dm_session);

    /* set response code */
    resp->response->result = rc;

    rc = rp_resp_fill_errors(resp, session->dm_session);
    if (SR_ERR_OK != rc) {
        SR_LOG_ERR_MSG("Copying errors to gpb failed");
    }

    /* send the response */
    rc = cm_msg_send(rp_ctx->cm_ctx, resp);

    return rc;
}

/**
 * @brief Processes a copy-config request.
 */
static int
rp_copy_config_req_process(rp_ctx_t *rp_ctx, rp_session_t *session, Sr__Msg *msg)
{
    Sr__Msg *resp = NULL;
    sr_mem_ctx_t *sr_mem = NULL;
    int rc = SR_ERR_OK;

    CHECK_NULL_ARG5(rp_ctx, session, msg, msg->request, msg->request->copy_config_req);

    SR_LOG_DBG_MSG("Processing copy_config request.");

    /* allocate the response */
    rc = sr_mem_new(0, &sr_mem);
    CHECK_RC_MSG_RETURN(rc, "Failed to create a new Sysrepo memory context.");
    rc = sr_gpb_resp_alloc(sr_mem, SR__OPERATION__COPY_CONFIG, session->id, &resp);
    if (SR_ERR_OK != rc) {
        sr_mem_free(sr_mem);
        SR_LOG_ERR_MSG("Allocation of copy_config response failed.");
        return SR_ERR_NOMEM;
    }

    rc = rp_dt_copy_config(rp_ctx, session, msg->request->copy_config_req->module_name,
                sr_datastore_gpb_to_sr(msg->request->copy_config_req->src_datastore),
                sr_datastore_gpb_to_sr(msg->request->copy_config_req->dst_datastore));

    /* set response code */
    resp->response->result = rc;

    rc = rp_resp_fill_errors(resp, session->dm_session);
    if (SR_ERR_OK != rc) {
        SR_LOG_ERR_MSG("Copying errors to gpb failed");
    }

    /* send the response */
    rc = cm_msg_send(rp_ctx->cm_ctx, resp);

    return rc;
}

/**
 * @brief Processes a session_data_refresh request.
 */
static int
rp_session_refresh_req_process(rp_ctx_t *rp_ctx, rp_session_t *session, Sr__Msg *msg)
{
    Sr__Msg *resp = NULL;
    sr_mem_ctx_t *sr_mem = NULL;
    int rc = SR_ERR_OK;

    CHECK_NULL_ARG5(rp_ctx, session, msg, msg->request, msg->request->session_refresh_req);

    SR_LOG_DBG_MSG("Processing session_data_refresh request.");

    /* allocate the response */
    rc = sr_mem_new(0, &sr_mem);
    CHECK_RC_MSG_RETURN(rc, "Failed to create a new Sysrepo memory context.");
    rc = sr_gpb_resp_alloc(sr_mem, SR__OPERATION__SESSION_REFRESH, session->id, &resp);
    if (SR_ERR_OK != rc) {
        sr_mem_free(sr_mem);
        SR_LOG_ERR_MSG("Allocation of session_data_refresh response failed.");
        return SR_ERR_NOMEM;
    }

    sr_error_info_t *errors = NULL;
    size_t err_cnt = 0;

    rc = rp_dt_refresh_session(rp_ctx, session, &errors, &err_cnt);

    /* set response code */
    resp->response->result = rc;

    /* copy error information to GPB  (if any) */
    if (NULL != errors) {
        sr_gpb_fill_errors(errors, err_cnt, sr_mem, &resp->response->session_refresh_resp->errors,
                &resp->response->session_refresh_resp->n_errors);
        sr_free_errors(errors, err_cnt);
    }

    /* send the response */
    rc = cm_msg_send(rp_ctx->cm_ctx, resp);

    return rc;
}

static int
rp_switch_datastore_req_process(rp_ctx_t *rp_ctx, rp_session_t *session, Sr__Msg *msg)
{
    Sr__Msg *resp = NULL;
    sr_mem_ctx_t *sr_mem = NULL;
    int rc = SR_ERR_OK;

    CHECK_NULL_ARG5(rp_ctx, session, msg, msg->request, msg->request->session_switch_ds_req);

    SR_LOG_DBG_MSG("Processing session_switch_ds request.");

    /* allocate the response */
    rc = sr_mem_new(0, &sr_mem);
    CHECK_RC_MSG_RETURN(rc, "Failed to create a new Sysrepo memory context.");
    rc = sr_gpb_resp_alloc(sr_mem, SR__OPERATION__SESSION_SWITCH_DS, session->id, &resp);
    if (SR_ERR_OK != rc) {
        sr_mem_free(sr_mem);
        SR_LOG_ERR_MSG("Allocation of session_switch_ds response failed.");
        return SR_ERR_NOMEM;
    }

    rc = rp_dt_switch_datastore(rp_ctx, session, sr_datastore_gpb_to_sr(msg->request->session_switch_ds_req->datastore));

    /* set response code */
    resp->response->result = rc;

    rc = rp_resp_fill_errors(resp, session->dm_session);
    if (SR_ERR_OK != rc) {
        SR_LOG_ERR_MSG("Copying errors to gpb failed");
    }

    /* send the response */
    rc = cm_msg_send(rp_ctx->cm_ctx, resp);

    return rc;
}

static int
rp_session_set_opts(rp_ctx_t *rp_ctx, rp_session_t *session, Sr__Msg *msg)
{
    Sr__Msg *resp = NULL;
    sr_mem_ctx_t *sr_mem = NULL;
    int rc = SR_ERR_OK;

    CHECK_NULL_ARG5(rp_ctx, session, msg, msg->request, msg->request->session_set_opts_req);

    SR_LOG_DBG_MSG("Procession session set opts request.");

    /* allocate the response */
    rc = sr_mem_new(0, &sr_mem);
    CHECK_RC_MSG_RETURN(rc, "Failed to create a new Sysrepo memory context.");
    rc = sr_gpb_resp_alloc(sr_mem, SR__OPERATION__SESSION_SET_OPTS, session->id, &resp);
    if (SR_ERR_OK != rc) {
        sr_mem_free(sr_mem);
        SR_LOG_ERR_MSG("Allocation of session_set_opts response failed.");
        return SR_ERR_NOMEM;
    }

    /* white list options that can be set */
    session->options = msg->request->session_set_opts_req->options & SR_SESS_MUTABLE_OPTS;

    /* set response code */
    resp->response->result = rc;

    rc = rp_resp_fill_errors(resp, session->dm_session);
    if (SR_ERR_OK != rc) {
        SR_LOG_ERR_MSG("Copying errors to gpb failed");
    }

    /* send the response */
    rc = cm_msg_send(rp_ctx->cm_ctx, resp);

    return rc;
}

/**
 * @brief Processes a lock request.
 */
static int
rp_lock_req_process(const rp_ctx_t *rp_ctx, const rp_session_t *session, Sr__Msg *msg)
{
    Sr__Msg *resp = NULL;
    sr_mem_ctx_t *sr_mem = NULL;
    int rc = SR_ERR_OK;

    CHECK_NULL_ARG5(rp_ctx, session, msg, msg->request, msg->request->lock_req);

    SR_LOG_DBG_MSG("Processing lock request.");

    /* allocate the response */
    rc = sr_mem_new(0, &sr_mem);
    CHECK_RC_MSG_RETURN(rc, "Failed to create a new Sysrepo memory context.");
    rc = sr_gpb_resp_alloc(sr_mem, SR__OPERATION__LOCK, session->id, &resp);
    if (SR_ERR_OK != rc) {
        sr_mem_free(sr_mem);
        SR_LOG_ERR_MSG("Allocation of lock response failed.");
        return SR_ERR_NOMEM;
    }

    rc = rp_dt_lock(rp_ctx, session, msg->request->lock_req->module_name);

    /* set response code */
    resp->response->result = rc;

    rc = rp_resp_fill_errors(resp, session->dm_session);
    if (SR_ERR_OK != rc) {
        SR_LOG_ERR_MSG("Copying errors to gpb failed");
    }

    /* send the response */
    rc = cm_msg_send(rp_ctx->cm_ctx, resp);

    return rc;
}

/**
 * @brief Processes an unlock request.
 */
static int
rp_unlock_req_process(const rp_ctx_t *rp_ctx, const rp_session_t *session, Sr__Msg *msg)
{
    Sr__Msg *resp = NULL;
    sr_mem_ctx_t *sr_mem = NULL;
    int rc = SR_ERR_OK;

    CHECK_NULL_ARG5(rp_ctx, session, msg, msg->request, msg->request->unlock_req);

    SR_LOG_DBG_MSG("Processing unlock request.");

    /* allocate the response */
    rc = sr_mem_new(0, &sr_mem);
    CHECK_RC_MSG_RETURN(rc, "Failed to create a new Sysrepo memory context.");
    rc = sr_gpb_resp_alloc(sr_mem, SR__OPERATION__UNLOCK, session->id, &resp);
    if (SR_ERR_OK != rc) {
        sr_mem_free(sr_mem);
        SR_LOG_ERR_MSG("Allocation of unlock response failed.");
        return SR_ERR_NOMEM;
    }

    if (NULL != msg->request->unlock_req->module_name) {
        /* module-level lock */
        rc = dm_unlock_module(rp_ctx->dm_ctx, session->dm_session, msg->request->unlock_req->module_name);
    } else {
        /* datastore-level lock */
        rc = dm_unlock_datastore(rp_ctx->dm_ctx, session->dm_session);
    }

    /* set response code */
    resp->response->result = rc;

    rc = rp_resp_fill_errors(resp, session->dm_session);
    if (SR_ERR_OK != rc) {
        SR_LOG_ERR_MSG("Copying errors to gpb failed");
    }

    /* send the response */
    rc = cm_msg_send(rp_ctx->cm_ctx, resp);

    return rc;
}

/**
 * @brief Processes a subscribe request.
 */
static int
rp_subscribe_req_process(const rp_ctx_t *rp_ctx, const rp_session_t *session, Sr__Msg *msg)
{
    Sr__Msg *resp = NULL;
    sr_mem_ctx_t *sr_mem = NULL;
    Sr__SubscribeReq *subscribe_req = NULL;
    np_subscr_options_t options = NP_SUBSCR_DEFAULT;
    const char *username = NULL;
    int rc = SR_ERR_OK;

    CHECK_NULL_ARG5(rp_ctx, session, msg, msg->request, msg->request->subscribe_req);

    SR_LOG_DBG_MSG("Processing subscribe request.");

    /* allocate the response */
    rc = sr_mem_new(0, &sr_mem);
    CHECK_RC_MSG_RETURN(rc, "Failed to create a new Sysrepo memory context.");
    rc = sr_gpb_resp_alloc(sr_mem, SR__OPERATION__SUBSCRIBE, session->id, &resp);
    if (SR_ERR_OK != rc) {
        sr_mem_free(sr_mem);
        SR_LOG_ERR_MSG("Allocation of subscribe response failed.");
        return SR_ERR_NOMEM;
    }
    subscribe_req = msg->request->subscribe_req;
    if (SR__SUBSCRIPTION_TYPE__EVENT_NOTIF_SUBS == subscribe_req->type) {
        if (NULL != session->user_credentials->e_username) {
            username = session->user_credentials->e_username;
        } else {
            username = session->user_credentials->r_username;
        }
    }

    /* set subscribe options */
    if (subscribe_req->has_enable_running && subscribe_req->enable_running) {
        options |= NP_SUBSCR_ENABLE_RUNNING;
    }
    if (SR__SUBSCRIPTION_TYPE__RPC_SUBS == subscribe_req->type ||
        SR__SUBSCRIPTION_TYPE__ACTION_SUBS == subscribe_req->type) {
        options |= NP_SUBSCR_EXCLUSIVE;
    }
    if (subscribe_req->has_enable_event && subscribe_req->enable_event) {
        options |= NP_SUBSCR_EV_EVENT;
    }

    /* subscribe to the notification */
    rc = np_notification_subscribe(rp_ctx->np_ctx, session, subscribe_req->type,
            subscribe_req->destination, subscribe_req->subscription_id,
            subscribe_req->module_name, subscribe_req->xpath, username,
            (subscribe_req->has_notif_event ? subscribe_req->notif_event : SR__NOTIFICATION_EVENT__APPLY_EV),
            (subscribe_req->has_priority ? subscribe_req->priority : 0),
            sr_api_variant_gpb_to_sr(subscribe_req->api_variant),
            options);

    /* set response code */
    resp->response->result = rc;

    rc = rp_resp_fill_errors(resp, session->dm_session);
    if (SR_ERR_OK != rc) {
        SR_LOG_ERR_MSG("Copying errors to gpb failed");
    }

    /* send the response */
    rc = cm_msg_send(rp_ctx->cm_ctx, resp);

    if (SR_ERR_OK == rc) {
        /* send initial HELLO notification to test the subscription */
        rc = np_hello_notify(rp_ctx->np_ctx, subscribe_req->module_name,
                subscribe_req->destination, subscribe_req->subscription_id);
    }

    return rc;
}

/**
 * @brief Processes an unsubscribe request.
 */
static int
rp_unsubscribe_req_process(const rp_ctx_t *rp_ctx, const rp_session_t *session, Sr__Msg *msg)
{
    Sr__Msg *resp = NULL;
    sr_mem_ctx_t *sr_mem = NULL;
    int rc = SR_ERR_OK;

    CHECK_NULL_ARG5(rp_ctx, session, msg, msg->request, msg->request->unsubscribe_req);

    SR_LOG_DBG_MSG("Processing unsubscribe request.");

    /* allocate the response */
    rc = sr_mem_new(0, &sr_mem);
    CHECK_RC_MSG_RETURN(rc, "Failed to create a new Sysrepo memory context.");
    rc = sr_gpb_resp_alloc(sr_mem, SR__OPERATION__UNSUBSCRIBE, session->id, &resp);
    if (SR_ERR_OK != rc) {
        sr_mem_free(sr_mem);
        SR_LOG_ERR_MSG("Allocation of unsubscribe response failed.");
        return SR_ERR_NOMEM;
    }

    /* unsubscribe from the notifications */
    rc = np_notification_unsubscribe(rp_ctx->np_ctx, session, msg->request->unsubscribe_req->type,
            msg->request->unsubscribe_req->destination, msg->request->unsubscribe_req->subscription_id,
            msg->request->unsubscribe_req->module_name);

    /* set response code */
    resp->response->result = rc;

    rc = rp_resp_fill_errors(resp, session->dm_session);
    if (SR_ERR_OK != rc) {
        SR_LOG_ERR_MSG("Copying errors to gpb failed");
    }

    /* send the response */
    rc = cm_msg_send(rp_ctx->cm_ctx, resp);

    return rc;
}

/**
 * @brief Processes a check-enabled-running request.
 */
static int
rp_check_enabled_running_req_process(const rp_ctx_t *rp_ctx, const rp_session_t *session, Sr__Msg *msg)
{
    Sr__Msg *resp = NULL;
    sr_mem_ctx_t *sr_mem = NULL;
    int rc = SR_ERR_OK;
    bool enabled = false;

    CHECK_NULL_ARG5(rp_ctx, session, msg, msg->request, msg->request->check_enabled_running_req);

    SR_LOG_DBG_MSG("Processing check-enabled-running request.");

    /* allocate the response */
    rc = sr_mem_new(0, &sr_mem);
    CHECK_RC_MSG_RETURN(rc, "Failed to create a new Sysrepo memory context.");
    rc = sr_gpb_resp_alloc(sr_mem, SR__OPERATION__CHECK_ENABLED_RUNNING, session->id, &resp);
    if (SR_ERR_OK != rc) {
        sr_mem_free(sr_mem);
        SR_LOG_ERR_MSG("Allocation of check-enabled-running response failed.");
        return SR_ERR_NOMEM;
    }

    /* query data manager */
    rc = dm_has_enabled_subtree(rp_ctx->dm_ctx, msg->request->check_enabled_running_req->module_name, NULL, &enabled);
    if (SR_ERR_OK == rc) {
        resp->response->check_enabled_running_resp->enabled = enabled;
    }

    /* set response code */
    resp->response->result = rc;

    /* copy DM errors, if any */
    rc = rp_resp_fill_errors(resp, session->dm_session);
    if (SR_ERR_OK != rc) {
        SR_LOG_ERR_MSG("Copying errors to gpb failed");
    }

    /* send the response */
    rc = cm_msg_send(rp_ctx->cm_ctx, resp);
    return rc;
}

/**
 * @brief Process get changes request.
 */
static int
rp_get_changes_req_process(rp_ctx_t *rp_ctx, rp_session_t *session, Sr__Msg *msg)
{
    Sr__Msg *resp = NULL;
    sr_mem_ctx_t *sr_mem = NULL;
    int rc = SR_ERR_OK;
    dm_commit_ctxs_t *dm_ctxs = NULL;
    dm_commit_context_t *c_ctx = NULL;
    sr_list_t *changes = NULL;
    bool locked = false;

    CHECK_NULL_ARG5(rp_ctx, session, msg, msg->request, msg->request->get_changes_req);
    SR_LOG_DBG_MSG("Processing get changes request.");

    /* allocate the response */
    rc = sr_mem_new(0, &sr_mem);
    CHECK_RC_MSG_RETURN(rc, "Failed to create a new Sysrepo memory context.");
    rc = sr_gpb_resp_alloc(sr_mem, SR__OPERATION__GET_CHANGES, session->id, &resp);
    if (SR_ERR_OK != rc) {
        sr_mem_free(sr_mem);
        SR_LOG_ERR_MSG("Allocation of get changes response failed.");
        return SR_ERR_NOMEM;
    }

    char *xpath = msg->request->get_changes_req->xpath;

    uint32_t id = session->commit_id;

    if (session->options & SR__SESSION_FLAGS__SESS_NOTIFICATION) {
        rc = rp_check_notif_session(rp_ctx, session, msg);
        CHECK_RC_MSG_GOTO(rc, cleanup, "Check notif session failed");
    } else {
        rc = dm_report_error(session->dm_session, "Get changes call can be issued only on notification session", NULL, SR_ERR_UNSUPPORTED);
        goto cleanup;
    }

    rc = dm_get_commit_ctxs(rp_ctx->dm_ctx, &dm_ctxs);
    CHECK_RC_MSG_GOTO(rc, cleanup, "Get commit ctx failed");
    pthread_rwlock_rdlock(&dm_ctxs->lock);
    locked = true;

    rc = dm_get_commit_context(rp_ctx->dm_ctx, id, &c_ctx);
    CHECK_RC_MSG_GOTO(rc, cleanup, "Get commit context failed");
    if (NULL == c_ctx) {
        SR_LOG_ERR("Commit context with id %d can not be found", id);
        dm_report_error(session->dm_session, "Commit data are not available anymore", NULL, SR_ERR_INTERNAL);
        goto cleanup;
    }

    /* get changes */
    rc = rp_dt_get_changes(rp_ctx, session, c_ctx, xpath,
            msg->request->get_changes_req->offset,
            msg->request->get_changes_req->limit,
            &changes);

    if (SR_ERR_OK == rc) {
        /* copy values to gpb */
        rc = sr_changes_sr_to_gpb(changes, sr_mem, &resp->response->get_changes_resp->changes, &resp->response->get_changes_resp->n_changes);
        if (SR_ERR_OK != rc) {
            SR_LOG_ERR_MSG("Copying values to GPB failed.");
        }
    }

cleanup:
    if (locked) {
        pthread_rwlock_unlock(&dm_ctxs->lock);
    }

    /* set response code */
    resp->response->result = rc;

    rc = rp_resp_fill_errors(resp, session->dm_session);
    if (SR_ERR_OK != rc) {
        SR_LOG_ERR_MSG("Copying errors to gpb failed");
    }

    /* send the response */
    rc = cm_msg_send(rp_ctx->cm_ctx, resp);

    sr_list_cleanup(changes);
    return rc;
}

static int
rp_match_subscription_rpc(const rp_ctx_t *rp_ctx, np_subscription_t *subscription, const char *xpath, bool *matched)
{
    CHECK_NULL_ARG4(rp_ctx, subscription, xpath, matched);
    int rc = SR_ERR_OK;
    dm_schema_info_t *schema_info = NULL;
    struct lys_node *subs_node = NULL;
    struct lys_node *rpc_node = NULL;

    *matched = false;

    if (NULL != subscription->xpath) {
        rc = rp_dt_validate_node_xpath_lock(rp_ctx->dm_ctx, NULL, subscription->xpath, &schema_info, &subs_node);
        CHECK_RC_LOG_RETURN(rc, "Failed to validate xpath %s", subscription->xpath);

        rc = rp_dt_validate_node_xpath(rp_ctx->dm_ctx, NULL, xpath, NULL, &rpc_node);
        CHECK_RC_LOG_GOTO(rc, cleanup, "Failed to validate xpath %s", xpath);

        SR_LOG_DBG("Matching subscription %s with xpath %s %s", subscription->xpath, xpath, (subs_node == rpc_node) ? "matched" : "not matched");
        *matched = subs_node == rpc_node;
    }

cleanup:
    if (NULL != schema_info) {
        pthread_rwlock_unlock(&schema_info->model_lock);
    }
    return rc;
}

/**
 * @brief Processes a Check-exec-permission request.
 */
static int
rp_check_exec_perm_req_process(const rp_ctx_t *rp_ctx, const rp_session_t *session, Sr__Msg *msg)
{
    Sr__Msg *resp = NULL;
    sr_mem_ctx_t *sr_mem = NULL;
    nacm_ctx_t *nacm_ctx = NULL;
    nacm_action_t nacm_action = NACM_ACTION_PERMIT;
    char *nacm_rule = NULL, *nacm_rule_info = NULL;
    int rc = SR_ERR_OK, oper_rc = SR_ERR_OK;

    CHECK_NULL_ARG5(rp_ctx, session, msg, msg->request, msg->request->check_exec_perm_req);

    SR_LOG_DBG_MSG("Processing check-exec-permission request.");
    Sr__CheckExecPermReq *req = msg->request->check_exec_perm_req;

    /* allocate the response */
    rc = sr_mem_new(0, &sr_mem);
    CHECK_RC_MSG_RETURN(rc, "Failed to create a new Sysrepo memory context.");
    rc = sr_gpb_resp_alloc(sr_mem, SR__OPERATION__CHECK_EXEC_PERMISSION, session->id, &resp);
    if (SR_ERR_OK != rc) {
        sr_mem_free(sr_mem);
        SR_LOG_ERR_MSG("Cannot allocate check-exec-permission response.");
        return SR_ERR_NOMEM;
    }

    oper_rc = dm_get_nacm_ctx(rp_ctx->dm_ctx, &nacm_ctx);
    if (SR_ERR_OK == oper_rc && NULL != nacm_ctx && (session->options & SR_SESS_ENABLE_NACM)) {
        oper_rc = nacm_check_rpc(nacm_ctx, session->user_credentials, req->xpath,
                &nacm_action, &nacm_rule, &nacm_rule_info);
        if (SR_ERR_OK == oper_rc && NACM_ACTION_DENY == nacm_action) {
            nacm_report_exec_access_denied(session->user_credentials, session->dm_session,
                    req->xpath, nacm_rule, nacm_rule_info);
        }
        free(nacm_rule);
        free(nacm_rule_info);
    }
    if (SR_ERR_OK != oper_rc) {
        SR_LOG_WRN("Failed to verify if the user is allowed to execute operation: %s", req->xpath);
    }

    /* set response data */
    resp->response->result = oper_rc;
    resp->response->check_exec_perm_resp->permitted = (nacm_action == NACM_ACTION_PERMIT);

    /* send the response */
    rc = cm_msg_send(rp_ctx->cm_ctx, resp);

    return rc;
}

/**
 * @brief Processes a RPC/Action request.
 */
static int
rp_rpc_req_process(const rp_ctx_t *rp_ctx, const rp_session_t *session, Sr__Msg *msg)
{
    const char *xpath = NULL;
    char *module_name = NULL, *error_msg = NULL;
    sr_api_variant_t msg_api_variant = SR_API_VALUES;
    sr_val_t *input = NULL, *with_def = NULL;
    sr_node_t *input_tree = NULL, *with_def_tree = NULL;
    size_t input_cnt = 0, with_def_cnt = 0, with_def_tree_cnt = 0;
    sr_list_t *subscriptions_list = NULL;
    np_subscription_t *subscription = NULL;
    Sr__Msg *req = NULL, *resp = NULL;
    sr_mem_ctx_t *sr_mem = NULL;
    const char *op_name = NULL;
    bool action = false;
    nacm_ctx_t *nacm_ctx = NULL;
    nacm_action_t nacm_action = NACM_ACTION_PERMIT;
    char *nacm_rule = NULL, *nacm_rule_info = NULL;
    int rc = SR_ERR_OK, rc_tmp = SR_ERR_OK;

    CHECK_NULL_ARG_NORET5(rc, rp_ctx, session, msg, msg->request, msg->request->rpc_req);
    if (SR_ERR_OK != rc) {
        goto finalize;
    }

    xpath = msg->request->rpc_req->xpath;
    action = msg->request->rpc_req->action;
    op_name = (action ? "Action" : "RPC");
    SR_LOG_DBG("Processing %s request (%s).", op_name, xpath);

    /* reuse context from msg for req (or resp) */
    sr_mem = (sr_mem_ctx_t *)msg->_sysrepo_mem_ctx;

    /* get module name */
    rc = sr_copy_first_ns(msg->request->rpc_req->xpath, &module_name);
    CHECK_RC_LOG_GOTO(rc, finalize, "Failed to obtain module name for %s request (%s).", op_name,
            msg->request->rpc_req->xpath);

    /* authorize (write permissions are required to deliver the RPC/Action) */
    rc = ac_check_module_permissions(session->ac_session, module_name, AC_OPER_READ_WRITE);
    CHECK_RC_LOG_GOTO(rc, finalize, "Access control check failed for module name '%s'", module_name);

    /* NACM access control */
    rc = dm_get_nacm_ctx(rp_ctx->dm_ctx, &nacm_ctx);
    CHECK_RC_MSG_GOTO(rc, finalize, "Failed to get NACM context");

    if (NULL != nacm_ctx && (session->options & SR_SESS_ENABLE_NACM)) {
        /* check if the user is authorized to execute the RPC */
        rc = nacm_check_rpc(nacm_ctx, session->user_credentials, xpath, &nacm_action, &nacm_rule, &nacm_rule_info);
        CHECK_RC_LOG_GOTO(rc, finalize, "Failed to verify if the user is allowed to execute RPC: %s", xpath);
        if (NACM_ACTION_DENY == nacm_action) {
            nacm_report_exec_access_denied(session->user_credentials, session->dm_session, xpath, nacm_rule,
                    nacm_rule_info);
            rc = SR_ERR_UNAUTHORIZED;
            goto finalize;
        }
    }

    /* parse input arguments */
    msg_api_variant = sr_api_variant_gpb_to_sr(msg->request->rpc_req->orig_api_variant);
    switch (msg_api_variant) {
        case SR_API_VALUES:
            rc = sr_values_gpb_to_sr(sr_mem, msg->request->rpc_req->input, msg->request->rpc_req->n_input,
                    &input, &input_cnt);
            break;
        case SR_API_TREES:
            rc = sr_trees_gpb_to_sr(sr_mem, msg->request->rpc_req->input_tree, msg->request->rpc_req->n_input_tree,
                    &input_tree, &input_cnt);
            break;
    }
    CHECK_RC_LOG_GOTO(rc, finalize, "Failed to parse %s (%s) input arguments from GPB message.",
                      op_name, msg->request->rpc_req->xpath);

    /* validate RPC/Action request */
    switch (msg_api_variant) {
        case SR_API_VALUES:
            if (action) {
                rc = dm_validate_action(rp_ctx->dm_ctx, session->dm_session, msg->request->rpc_req->xpath,
                                 input, input_cnt, true, sr_mem, &with_def, &with_def_cnt,
                                 &with_def_tree, &with_def_tree_cnt);

            } else {
                rc = dm_validate_rpc(rp_ctx->dm_ctx, session->dm_session, msg->request->rpc_req->xpath,
                                     input, input_cnt, true, sr_mem, &with_def, &with_def_cnt,
                                     &with_def_tree, &with_def_tree_cnt);
            }
            break;
        case SR_API_TREES:
            if (action) {
                rc = dm_validate_action_tree(rp_ctx->dm_ctx, session->dm_session, msg->request->rpc_req->xpath,
                                     input_tree, input_cnt, true, sr_mem, &with_def, &with_def_cnt,
                                     &with_def_tree, &with_def_tree_cnt);
            } else {
                rc = dm_validate_rpc_tree(rp_ctx->dm_ctx, session->dm_session, msg->request->rpc_req->xpath,
                                     input_tree, input_cnt, true, sr_mem, &with_def, &with_def_cnt,
                                     &with_def_tree, &with_def_tree_cnt);
            }
            break;
    }
    CHECK_RC_LOG_GOTO(rc, finalize, "Validation of an %s (%s) message failed.", op_name, msg->request->rpc_req->xpath);

    /* fill-in subscription details into the request */
    bool subscription_match = false;
    /* get RPC/Action subscription */
    rc = pm_get_subscriptions(rp_ctx->pm_ctx, session->user_credentials, module_name,
            action ? SR__SUBSCRIPTION_TYPE__ACTION_SUBS : SR__SUBSCRIPTION_TYPE__RPC_SUBS, &subscriptions_list);
    CHECK_RC_LOG_GOTO(rc, finalize, "Failed to get subscriptions for %s request (%s).", op_name,
            msg->request->rpc_req->xpath);

    if (NULL != subscriptions_list) {
        for (size_t i = 0; i < subscriptions_list->count; i++) {
            subscription = subscriptions_list->data[i];

            rc = rp_match_subscription_rpc(rp_ctx, subscription, msg->request->rpc_req->xpath, &subscription_match);
            CHECK_RC_MSG_GOTO(rc, finalize, "Failed to match rpc xpath");

            if (!subscription_match) {
                continue;
            }

            /* duplicate msg into req with the new input values */
            rc = sr_gpb_req_alloc(sr_mem, action ? SR__OPERATION__ACTION : SR__OPERATION__RPC, session->id, &req);
            CHECK_RC_LOG_GOTO(rc, finalize, "Failed to duplicate %s request (%s).", op_name,
                    msg->request->rpc_req->xpath);
            req->request->rpc_req->action = action;
            /*  - xpath */
            if (sr_mem) {
                req->request->rpc_req->xpath = msg->request->rpc_req->xpath;
            } else {
                req->request->rpc_req->xpath = strdup(msg->request->rpc_req->xpath);
                CHECK_NULL_NOMEM_ERROR(req->request->rpc_req->xpath, rc);
                CHECK_RC_LOG_GOTO(rc, finalize, "Failed to duplicate %s request xpath (%s).", op_name,
                        msg->request->rpc_req->xpath);
            }
            /*  - api variant */
            req->request->rpc_req->orig_api_variant = msg->request->rpc_req->orig_api_variant;
            /*  - arguments */
            switch (subscription->api_variant) {
                case SR_API_VALUES:
                    rc = sr_values_sr_to_gpb(with_def, with_def_cnt, &req->request->rpc_req->input,
                                             &req->request->rpc_req->n_input);
                    break;
                case SR_API_TREES:
                    rc = sr_trees_sr_to_gpb(with_def_tree, with_def_tree_cnt, &req->request->rpc_req->input_tree,
                                            &req->request->rpc_req->n_input_tree);
                    break;
            }
            CHECK_RC_LOG_GOTO(rc, finalize, "Failed to duplicate %s request (%s) input arguments.", op_name,
                    msg->request->rpc_req->xpath);
            /* subscription details */
            sr_mem_edit_string(sr_mem, &req->request->rpc_req->subscriber_address, subscription->dst_address);
            CHECK_NULL_NOMEM_GOTO(req->request->rpc_req->subscriber_address, rc, finalize);
            req->request->rpc_req->subscription_id = subscription->dst_id;
            req->request->rpc_req->has_subscription_id = true;
            subscription_match = true;
            break;
        }
    }
    CHECK_RC_LOG_GOTO(rc, finalize, "Failed to process subscription data for %s request (%s).", op_name,
            msg->request->rpc_req->xpath);

    if (!subscription_match) {
        /* no subscription for this RPC/Action */
        SR_LOG_ERR("No subscription found for %s delivery (xpath = '%s').", op_name, msg->request->rpc_req->xpath);
        rc = SR_ERR_NOT_FOUND;
        goto finalize;
    }

finalize:
    /* free all the allocated data */
    np_subscriptions_list_cleanup(subscriptions_list);
    free(module_name);
    free(error_msg);
    free(nacm_rule);
    free(nacm_rule_info);
    if (SR_API_VALUES == msg_api_variant) {
        sr_free_values(input, input_cnt);
    } else {
        sr_free_trees(input_tree, input_cnt);
    }
    sr_free_values(with_def, with_def_cnt);
    sr_free_trees(with_def_tree, with_def_tree_cnt);

    if (SR_ERR_OK == rc) {
        /* release the message since it won't be released in dispatch */
        sr_msg_free(msg);
        /* forward the request to the subscriber */
        rc = cm_msg_send(rp_ctx->cm_ctx, req);
    } else {
        /* release the request */
        if (NULL != req) {
            sr_msg_free(req);
        }
        /* send the response with error */
        rc_tmp = sr_gpb_resp_alloc(sr_mem, action ? SR__OPERATION__ACTION : SR__OPERATION__RPC,
                                   session->id, &resp);
        if (SR_ERR_OK != rc_tmp) {
            SR_LOG_ERR_MSG("Failed to allocate RPC response message");
        }
        if (SR_ERR_OK == rc_tmp) {
            rc_tmp = rp_resp_fill_errors(resp, session->dm_session);
            if (SR_ERR_OK != rc_tmp) {
                SR_LOG_WRN_MSG("Copying errors to gpb failed");
            }
            resp->response->result = rc;
            resp->response->rpc_resp->action = action;
            if (sr_mem) {
                resp->response->rpc_resp->xpath = msg->request->rpc_req->xpath;
            } else {
                resp->response->rpc_resp->xpath = strdup(msg->request->rpc_req->xpath);
            }
            /* release the message since it won't be released in dispatch */
            sr_msg_free(msg);
            /* send the response */
            rc = cm_msg_send(rp_ctx->cm_ctx, resp);
        }
    }

    return rc;
}

/**
 * @brief Checks if the received xpath was requested and find corresponding schema node
 */
static int
rp_data_provide_resp_validate (rp_ctx_t *rp_ctx, rp_session_t *session, const char *xpath, sr_val_t *values, size_t values_cnt, struct lys_node **sch_node)
{
    CHECK_NULL_ARG3(rp_ctx, session, sch_node);
    if (values_cnt > 0) {
        CHECK_NULL_ARG(values);
    }
    int rc = SR_ERR_OK;
    bool found = false;
    dm_schema_info_t *si = NULL;
    struct lys_node *value_sch_node = NULL;

    rc = dm_get_module_and_lock(rp_ctx->dm_ctx, session->module_name, &si);
    CHECK_RC_MSG_RETURN(rc, "Get schema info failed");

    /* verify that provided xpath was requested */
    for (size_t i = 0; i < session->state_data_ctx.requested_xpaths->count; i++) {
        char *xp = (char *) session->state_data_ctx.requested_xpaths->data[i];
        if (0 == strcmp(xp, xpath)) {
            found = true;
            *sch_node = sr_find_schema_node(si->module->data, xp, 0);
            if (NULL == *sch_node) {
                SR_LOG_ERR("Schema node not found for %s", xp);
                rc = SR_ERR_INVAL_ARG;
                goto unlock;
            }
            free(xp);
            sr_list_rm_at(session->state_data_ctx.requested_xpaths, i);
            break;
        }
    }
    if (!found) {
        SR_LOG_ERR("Data provider sent data for unexpected xpath %s", xpath);
        rc = SR_ERR_INVAL_ARG;
        goto unlock;
    }

    /* test that all values are under requested xpath */
    for (size_t i = 0; i < values_cnt; i++) {
        value_sch_node = sr_find_schema_node(si->module->data, values[i].xpath, 0);
        if (NULL == value_sch_node) {
            SR_LOG_ERR("Value with xpath %s received from provider doesn't correspond to any schema node",
                    values[i].xpath);
            rc = SR_ERR_INVAL_ARG;
            goto unlock;

        }
        if (false == rp_dt_depth_under_subtree(*sch_node, value_sch_node, NULL)) {
            SR_LOG_ERR("Unexpected value with xpath %s received from provider", values[i].xpath);
            rc = SR_ERR_INVAL_ARG;
            goto unlock;
        }
    }

unlock:
    pthread_rwlock_unlock(&si->model_lock);
    return rc;
}

/**
 * @brief Generate requests for nested data
 */
static int
rp_data_provide_request_nested(rp_ctx_t *rp_ctx, rp_session_t *session, const char *xpath, struct lys_node *sch_node)
{
    int rc = SR_ERR_OK;
    struct lys_node *iter = NULL;
    size_t subs_index = 0;
    char **xpaths = NULL;
    size_t xp_count = 0;
    char *request_xp = NULL;

    /* prepare xpaths where nested data will be requested */
    if (LYS_LIST == sch_node->nodetype) {
        rc = rp_dt_create_instance_xps(session, sch_node, &xpaths, &xp_count);
        CHECK_RC_MSG_RETURN(rc, "Failed to create xpaths for instances of sch node");
    } else {
        xpaths = calloc(1, sizeof(*xpaths));
        CHECK_NULL_NOMEM_GOTO(xpaths, rc, cleanup);

        xpaths[0] = strdup(xpath);
        CHECK_NULL_NOMEM_GOTO(xpaths[0], rc, cleanup);
        xp_count = 1;
    }

    /* loop through the node children */
    LY_TREE_FOR(sch_node->child, iter) {
        subs_index = session->state_data_ctx.subscription_nodes->count;
        if ((LYS_LIST | LYS_CONTAINER) & iter->nodetype) {
            /* find subscription where subsequent request will be addressed
             * this must exists since the a parent node has been already requested
             */
            if (!rp_dt_find_subscription_covering_subtree(session, iter, &subs_index)) {
                SR_LOG_ERR("Failed to find subscription for nested requests %s", xpath);
                rc = SR_ERR_INTERNAL;
                goto cleanup;
            }
        } else if (session->state_data_ctx.overlapping_leaf_subscription && ((LYS_LEAF | LYS_LEAFLIST) & iter->nodetype)) {
            /* check if we have exact match for leaf or leaf-list node */
            rp_dt_find_exact_match_subscription_for_node(session, iter, &subs_index);
        }
        if (subs_index < session->state_data_ctx.subscription_nodes->count) {
            for (size_t i = 0; i < xp_count; i++) {
                size_t len = strlen(xpaths[i]) + strlen(iter->name) + 2 /* slash + zero byte */;
                request_xp = calloc(len, sizeof(*request_xp));
                CHECK_NULL_NOMEM_GOTO(request_xp, rc, cleanup);

                snprintf(request_xp, len, "%s/%s", xpaths[i], iter->name);

                rc = np_data_provider_request(rp_ctx->np_ctx, session->state_data_ctx.subscriptions->data[subs_index],
                        session, request_xp);
                SR_LOG_DBG("Sending request for nested state data: %s using subs index %zu", request_xp, subs_index);

                session->dp_req_waiting += 1;

                rc = sr_list_add(session->state_data_ctx.requested_xpaths, request_xp);
                CHECK_RC_MSG_GOTO(rc, cleanup, "List add failed");
                request_xp = NULL;
            }
        }
    }
cleanup:
    for (size_t i = 0; i < xp_count; i++) {
        free(xpaths[i]);
    }
    free(xpaths);
    free(request_xp);

    return rc;
}

/**
 * @brief Processes an operational data provider response.
 */
static int
rp_data_provide_resp_process(rp_ctx_t *rp_ctx, rp_session_t *session, Sr__Msg *msg)
{
    sr_val_t *values = NULL;
    size_t values_cnt = 0;
    int rc = SR_ERR_OK;

    CHECK_NULL_ARG5(rp_ctx, session, msg, msg->response, msg->response->data_provide_resp);

    /* copy values from GPB to sysrepo */
    rc = sr_values_gpb_to_sr((sr_mem_ctx_t *)msg->_sysrepo_mem_ctx, msg->response->data_provide_resp->values,
            msg->response->data_provide_resp->n_values, &values, &values_cnt);
    CHECK_RC_MSG_GOTO(rc, cleanup, "Failed to transform gpb to sr_val_t");

    MUTEX_LOCK_TIMED_CHECK_GOTO(&session->cur_req_mutex, rc, cleanup);
    if (RP_REQ_WAITING_FOR_DATA != session->state || NULL == session->req
            ||  msg->response->data_provide_resp->request_id != session->req->request->_id ) {
        SR_LOG_ERR("State data arrived after timeout expiration or session id=%u is invalid "
                "(msg=%" PRIu64 ", session->req=%" PRIu64 ").",
                session->id, msg->response->data_provide_resp->request_id, session->req ? session->req->request->_id : 0);
        goto error;
    }

    char *xpath = msg->response->data_provide_resp->xpath;
    struct lys_node *sch_node = NULL;

    session->dp_req_waiting -= 1;
    SR_LOG_DBG("Data provide response received, waiting for %zu more data providers.", session->dp_req_waiting);

    rc = rp_data_provide_resp_validate(rp_ctx, session, xpath, values, values_cnt, &sch_node);
    CHECK_RC_MSG_GOTO(rc, finish, "Data validation failed.");

    for (size_t i = 0; i < values_cnt; i++) {
        SR_LOG_DBG("Received value from data provider for xpath '%s'.", values[i].xpath);
        rc = rp_dt_set_item(rp_ctx->dm_ctx, session->dm_session, values[i].xpath, SR_EDIT_DEFAULT, &values[i], NULL);
        if (SR_ERR_OK != rc) {
            //TODO: maybe validate if this path corresponds to the operational data
            SR_LOG_WRN("Failed to set operational data for xpath '%s'.", values[i].xpath);
        }
    }

    /* handle nested data */
    if ((LYS_CONTAINER | LYS_LIST) & sch_node->nodetype) {
        rc = rp_data_provide_request_nested(rp_ctx, session, xpath, sch_node);
        if (SR_ERR_OK != rc) {
            SR_LOG_WRN("Requesting nested data for xpath %s was not successful", xpath);
        }
    }

finish:
    if (0 == session->dp_req_waiting) {
        //TODO validate data
        rp_dt_free_state_data_ctx_content(&session->state_data_ctx);
        if (RP_REQ_WAITING_FOR_DATA == session->state) {
            SR_LOG_DBG("All data from data providers has been received session id = %u, "
                    "reenque the request id = %" PRIu64, session->id, session->req->request->_id);
            session->state = RP_REQ_DATA_LOADED;
            rp_msg_process(rp_ctx, session, session->req);
            session->req = NULL;
        }
    }

error:
    pthread_mutex_unlock(&session->cur_req_mutex);

cleanup:
    sr_free_values(values, values_cnt);

    return rc;
}

/**
 * @brief Processes a RPC/Action response.
 */
static int
rp_rpc_resp_process(const rp_ctx_t *rp_ctx, const rp_session_t *session, Sr__Msg *msg)
{
    sr_api_variant_t msg_api_variant = SR_API_VALUES;
    sr_val_t *output = NULL, *with_def = NULL;
    sr_node_t *output_tree = NULL, *with_def_tree = NULL;
    size_t output_cnt = 0, with_def_cnt = 0, with_def_tree_cnt = 0;
    Sr__Msg *resp = NULL;
    sr_mem_ctx_t *sr_mem = NULL;
    bool action = false;
    int rc = SR_ERR_OK;

    CHECK_NULL_ARG_NORET5(rc, rp_ctx, session, msg, msg->response, msg->response->rpc_resp);
    if (SR_ERR_OK != rc) {
        /* release the message since it won't be released in dispatch */
        sr_msg_free(msg);
        return rc;
    }

    action = msg->response->rpc_resp->action;
    SR_LOG_DBG("Processing %s response (%s).", (action ? "Action" : "RPC"), msg->response->rpc_resp->xpath);

    /* reuse memory context from msg for resp */
    sr_mem = (sr_mem_ctx_t *)msg->_sysrepo_mem_ctx;

    /* validate the RPC/Action response */
    if (msg->response->rpc_resp->n_output) {
        rc = sr_values_gpb_to_sr(sr_mem, msg->response->rpc_resp->output,
                                 msg->response->rpc_resp->n_output, &output, &output_cnt);
    } else if (msg->response->rpc_resp->n_output_tree) {
        msg_api_variant = SR_API_TREES;
        rc = sr_trees_gpb_to_sr(sr_mem, msg->response->rpc_resp->output_tree,
                                 msg->response->rpc_resp->n_output_tree, &output_tree, &output_cnt);
    }
    if (SR_ERR_OK == rc) {
        if (SR_API_VALUES == msg_api_variant) {
            if (action) {
                rc = dm_validate_action(rp_ctx->dm_ctx, session->dm_session, msg->response->rpc_resp->xpath,
                        output, output_cnt, false, sr_mem, &with_def, &with_def_cnt, &with_def_tree, &with_def_tree_cnt);
            } else {
                rc = dm_validate_rpc(rp_ctx->dm_ctx, session->dm_session, msg->response->rpc_resp->xpath,
                        output, output_cnt, false, sr_mem, &with_def, &with_def_cnt, &with_def_tree, &with_def_tree_cnt);
            }
        } else {
            if (action) {
                rc = dm_validate_action_tree(rp_ctx->dm_ctx, session->dm_session, msg->response->rpc_resp->xpath,
                        output_tree, output_cnt, false, sr_mem, &with_def, &with_def_cnt, &with_def_tree, &with_def_tree_cnt);
            } else {
                rc = dm_validate_rpc_tree(rp_ctx->dm_ctx, session->dm_session, msg->response->rpc_resp->xpath,
                        output_tree, output_cnt, false, sr_mem, &with_def, &with_def_cnt, &with_def_tree, &with_def_tree_cnt);
            }
        }
    }

    /* duplicate msg into resp with the new output values */
    if (SR_ERR_OK == rc) {
        rc = sr_gpb_resp_alloc(sr_mem, action ? SR__OPERATION__ACTION : SR__OPERATION__RPC, session->id, &resp);
    }
    if (SR_ERR_OK == rc) {
        resp->response->rpc_resp->action = action;
        if (sr_mem) {
            resp->response->rpc_resp->xpath = msg->response->rpc_resp->xpath;
        } else {
            resp->response->rpc_resp->xpath = strdup(msg->response->rpc_resp->xpath);
            CHECK_NULL_NOMEM_ERROR(resp->response->rpc_resp->xpath, rc);
        }
        resp->response->rpc_resp->orig_api_variant = msg->response->rpc_resp->orig_api_variant;
        resp->response->result = msg->response->result;
    }
    if (SR_ERR_OK == rc) {
        if (SR_API_VALUES == sr_api_variant_gpb_to_sr(msg->response->rpc_resp->orig_api_variant)) {
            rc = sr_values_sr_to_gpb(with_def, with_def_cnt, &resp->response->rpc_resp->output,
                    &resp->response->rpc_resp->n_output);
        } else {
            rc = sr_trees_sr_to_gpb(with_def_tree, with_def_tree_cnt, &resp->response->rpc_resp->output_tree,
                    &resp->response->rpc_resp->n_output_tree);
        }
    }
    if (SR_API_VALUES == msg_api_variant) {
        sr_free_values(output, output_cnt);
    } else {
        sr_free_trees(output_tree, output_cnt);
    }
    sr_free_values(with_def, with_def_cnt);
    sr_free_trees(with_def_tree, with_def_tree_cnt);

    if ((SR_ERR_OK == rc) || (NULL != resp)) {
        sr_msg_free(msg);
        msg = NULL;
    } else {
        resp = msg;
    }

    /* overwrite response code only in case of internal error */
    if (SR_ERR_OK != rc) {
        resp->response->result = rc;
    }

    /* copy DM errors, if any */
    rc = rp_resp_fill_errors(resp, session->dm_session);
    if (SR_ERR_OK != rc) {
        SR_LOG_ERR_MSG("Copying errors to gpb failed.");
    }

    /* forward RPC/Action response to the originator */
    rc = cm_msg_send(rp_ctx->cm_ctx, resp);

    return rc;
}

/**
 * @brief Processes an unsubscribe-destination internal request.
 */
static int
rp_unsubscribe_destination_req_process(const rp_ctx_t *rp_ctx, Sr__Msg *msg)
{
    int rc = SR_ERR_OK;

    CHECK_NULL_ARG4(rp_ctx, msg, msg->internal_request, msg->internal_request->unsubscribe_dst_req);

    SR_LOG_DBG_MSG("Processing unsubscribe destination request.");

    rc = np_unsubscribe_destination(rp_ctx->np_ctx, msg->internal_request->unsubscribe_dst_req->destination);

    return rc;
}

/**
 * @brief Processes a commit-timeout internal request.
 */
static int
rp_commit_timeout_req_process(const rp_ctx_t *rp_ctx, Sr__Msg *msg)
{
    int rc = SR_ERR_OK;

    CHECK_NULL_ARG4(rp_ctx, msg, msg->internal_request, msg->internal_request->commit_timeout_req);

    SR_LOG_DBG_MSG("Processing commit-timeout request.");

    rc = np_commit_notifications_complete(rp_ctx->np_ctx, msg->internal_request->commit_timeout_req->commit_id,
            msg->internal_request->commit_timeout_req->expired);

    return rc;
}

/**
 * @brief Processes an operational data timeout request.
 */
static int
rp_oper_data_timeout_req_process(rp_ctx_t *rp_ctx, rp_session_t *session, Sr__Msg *msg)
{
    int rc = SR_ERR_OK;

    CHECK_NULL_ARG5(rp_ctx, msg, msg->internal_request, msg->internal_request->oper_data_timeout_req, session);

    SR_LOG_DBG_MSG("Processing oper-data-timeout request.");

    MUTEX_LOCK_TIMED_CHECK_RETURN(&session->cur_req_mutex);
    if (RP_REQ_WAITING_FOR_DATA == session->state &&
        session->req && session->req->request->_id == msg->internal_request->oper_data_timeout_req->request_id) {
        SR_LOG_DBG("Time out expired for operational data to be loaded. Request (id=%" PRIu64 ") processing continue, "
                "session id = %u", session->req->request->_id, session->id);
        rp_msg_process(rp_ctx, session, session->req);
        session->state = RP_REQ_TIMED_OUT;
    }
    pthread_mutex_unlock(&session->cur_req_mutex);

    return rc;
}

/**
 * @brief Processes an internal state data request.
 */
static int
rp_internal_state_data_req_process(rp_ctx_t *rp_ctx, rp_session_t *session, Sr__Msg * msg)
{
    CHECK_NULL_ARG5(rp_ctx, session, msg, msg->internal_request, msg->internal_request->internal_state_data_req);
    nacm_ctx_t *nacm_ctx = NULL;
    sr_val_t nacm_stats = {0};
    int rc = SR_ERR_OK;
    const char *xpath = msg->internal_request->internal_state_data_req->xpath;
    uint64_t orig_req_id = msg->internal_request->internal_state_data_req->request_id;
    nacm_stats.type = SR_UINT32_T;

    SR_LOG_INF("Internal request for state data at xpath %s, orig-req id = %" PRIu64, xpath, orig_req_id);

    MUTEX_LOCK_TIMED_CHECK_GOTO(&session->cur_req_mutex, rc, cleanup);
    if (RP_REQ_WAITING_FOR_DATA != session->state || NULL == session->req || orig_req_id != session->req->request->_id) {
        SR_LOG_ERR("State data arrived after timeout expiration or session id=%u is invalid.", session->id);
        goto cleanup;
    }

    session->dp_req_waiting -= 1;
    SR_LOG_DBG("Data provide response received, waiting for %zu more data providers.", session->dp_req_waiting);

    if (sr_str_begins_with(xpath, "/ietf-netconf-acm:nacm/")) {
        rc = dm_get_nacm_ctx(rp_ctx->dm_ctx, &nacm_ctx);
        if (SR_ERR_OK != rc) {
            SR_LOG_WRN_MSG("Failed to get NACM context.");
        }
    }

    /**
     * Set internal state data - only one request come for each subtree, nested data has to be filled as well
     */
    if (0 == strcmp(xpath, "/ietf-netconf-acm:nacm/denied-operations")) {
        if (NULL != nacm_ctx) {
            (void)nacm_get_stats(nacm_ctx, &nacm_stats.data.uint32_val, NULL, NULL);
            rc = rp_dt_set_item(rp_ctx->dm_ctx, session->dm_session, xpath, SR_EDIT_DEFAULT, &nacm_stats, NULL);
            if (SR_ERR_OK != rc) {
                SR_LOG_WRN("Failed to set operational data for xpath '%s'.", xpath);
            }
        }
    } else if (0 == strcmp(xpath, "/ietf-netconf-acm:nacm/denied-data-writes")) {
        if (NULL != nacm_ctx) {
            (void)nacm_get_stats(nacm_ctx, NULL, NULL, &nacm_stats.data.uint32_val);
            rc = rp_dt_set_item(rp_ctx->dm_ctx, session->dm_session, xpath, SR_EDIT_DEFAULT, &nacm_stats, NULL);
            if (SR_ERR_OK != rc) {
                SR_LOG_WRN("Failed to set operational data for xpath '%s'.", xpath);
            }
        }
    } else if (0 == strcmp(xpath, "/ietf-netconf-acm:nacm/denied-notifications")) {
        if (NULL != nacm_ctx) {
            (void)nacm_get_stats(nacm_ctx, NULL, &nacm_stats.data.uint32_val, NULL);
            rc = rp_dt_set_item(rp_ctx->dm_ctx, session->dm_session, xpath, SR_EDIT_DEFAULT, &nacm_stats, NULL);
            if (SR_ERR_OK != rc) {
                SR_LOG_WRN("Failed to set operational data for xpath '%s'.", xpath);
            }
        }
    } else {
        SR_LOG_WRN("Request for not supported internal state data %s received ", xpath);
    }


cleanup:
    if (0 == session->dp_req_waiting) {
        rp_dt_free_state_data_ctx_content(&session->state_data_ctx);
        if (RP_REQ_WAITING_FOR_DATA == session->state) {
            SR_LOG_DBG("All data from data providers has been received session id = %u, "
                    "reenque the request (id=%" PRIu64 ")", session->id, session->req->request->_id);
            session->state = RP_REQ_DATA_LOADED;
            rp_msg_process(rp_ctx, session, session->req);
            session->req = NULL;
        }
    }
    pthread_mutex_unlock(&session->cur_req_mutex);
    return rc;
}

/**
 * @brief Processes a notification store cleanup internal request.
 */
static int
rp_notif_store_cleanup_req_process(rp_ctx_t *rp_ctx, rp_session_t *session, Sr__Msg * msg)
{
    CHECK_NULL_ARG(rp_ctx);

    SR_LOG_DBG_MSG("Processing notif-store-cleanup request.");

    np_notification_store_cleanup(rp_ctx->np_ctx, true);

    return SR_ERR_OK;

}

/**
 * @brief Processes a delayed-msg internal request.
 */
static int
rp_delayed_msg_req_process(rp_ctx_t *rp_ctx, rp_session_t *session, Sr__Msg * msg)
{
    int rc = SR_ERR_OK;

    CHECK_NULL_ARG3(rp_ctx, msg->internal_request, msg->internal_request->delayed_msg_req);

    SR_LOG_DBG_MSG("Processing delayed-msg request.");

    if (NULL != msg->internal_request->delayed_msg_req->message) {
        rc = cm_msg_send(rp_ctx->cm_ctx, msg->internal_request->delayed_msg_req->message);
        msg->internal_request->delayed_msg_req->message = NULL;
    }

    return rc;

}

/**
 * @brief Processes a nacm-reload internal request.
 */
static int
rp_nacm_reload_req_process(rp_ctx_t *rp_ctx, rp_session_t *session, Sr__Msg * msg)
{
    int rc = SR_ERR_OK;
    nacm_ctx_t *nacm_ctx = NULL;
    CHECK_NULL_ARG(rp_ctx);

    SR_LOG_DBG_MSG("Processing nacm-reload request.");

    /* get NACM context */
    rc = dm_get_nacm_ctx(rp_ctx->dm_ctx, &nacm_ctx);
    CHECK_RC_MSG_RETURN(rc, "Failed to get NACM context");

    if (NULL != nacm_ctx) {
        rc = nacm_reload(nacm_ctx, SR_DS_RUNNING);
        CHECK_RC_MSG_RETURN(rc, "Failed to reload NACM configuration");
    }

    return SR_ERR_OK;
}

/**
 * @brief Sends an event notification to specified notification subscriber.
 */
static int
rp_event_notif_send(const rp_ctx_t *rp_ctx, const rp_session_t *session, Sr__EventNotifReq__NotifType type,
        const char *xpath, time_t timestamp, sr_api_variant_t api_variant, const sr_val_t *sr_values, size_t sr_values_cnt,
        const sr_node_t *sr_trees, size_t sr_trees_cnt, const char *subscription_address, uint32_t subscription_id,
        time_t delivery_time)
{
    Sr__Msg *req = NULL, *internal_req = NULL;
    int rc = SR_ERR_OK;

    rc = sr_gpb_req_alloc(NULL, SR__OPERATION__EVENT_NOTIF, (NULL != session ? session->id : 0), &req);
    CHECK_RC_LOG_GOTO(rc, cleanup, "Failed to duplicate event notification request (%s).", xpath);

    /* set type, xpath & timestamp */
    req->request->event_notif_req->type = type;
    req->request->event_notif_req->xpath = strdup(xpath);
    CHECK_NULL_NOMEM_GOTO(req->request->event_notif_req->xpath, rc, cleanup);
    req->request->event_notif_req->timestamp = timestamp;

    /* set values / trees */
    switch (api_variant) {
        case SR_API_VALUES:
            rc = sr_values_sr_to_gpb(sr_values, sr_values_cnt, &req->request->event_notif_req->values,
                    &req->request->event_notif_req->n_values);
            break;
        case SR_API_TREES:
            rc = sr_trees_sr_to_gpb(sr_trees, sr_trees_cnt, &req->request->event_notif_req->trees,
                    &req->request->event_notif_req->n_trees);
            break;
    }
    CHECK_RC_LOG_GOTO(rc, cleanup, "Failed to duplicate event notification (%s) input data.", xpath);

    /* set subscription info */
    req->request->event_notif_req->subscriber_address = strdup(subscription_address);
    CHECK_NULL_NOMEM_GOTO(req->request->event_notif_req->subscriber_address, rc, cleanup);

    req->request->event_notif_req->subscription_id = subscription_id;
    req->request->event_notif_req->has_subscription_id = true;

    if (0 == delivery_time) {
        /* send the notification immediately */
        rc = cm_msg_send(rp_ctx->cm_ctx, req);
        req = NULL;
    } else {
        /* send the notification later */
        rc = sr_gpb_internal_req_alloc(NULL, SR__OPERATION__DELAYED_MSG, &internal_req);
        if (SR_ERR_OK == rc) {
            internal_req->session_id = (NULL != session ? session->id : 0);
            internal_req->internal_request->delayed_msg_req->message = req;
            req = NULL;
            internal_req->internal_request->postpone_timeout = delivery_time - time(NULL);
            internal_req->internal_request->has_postpone_timeout = true;
            rc = cm_msg_send(rp_ctx->cm_ctx, internal_req);
        }
    }

cleanup:
    if (NULL != req) {
        sr_msg_free(req);
        req = NULL;
    }

    return rc;
}

/**
 * @brief Processes an event notification request.
 */
static int
rp_event_notif_req_process(const rp_ctx_t *rp_ctx, const rp_session_t *session, Sr__Msg *msg)
{
    const char *xpath = NULL;
    char *module_name = NULL;
    struct lyd_node *notif_data_tree = NULL;
    sr_api_variant_t msg_api_variant = SR_API_VALUES;
    sr_val_t *values = NULL, *with_def = NULL;
    sr_node_t *trees = NULL, *with_def_tree = NULL;
    size_t values_cnt = 0, tree_cnt = 0, with_def_cnt = 0, with_def_tree_cnt = 0;
    sr_list_t *subscriptions_list = NULL;
    np_subscription_t *subscription = NULL;
    bool sub_match = false;
    Sr__Msg *resp = NULL;
    sr_mem_ctx_t *sr_mem_msg = NULL;
    nacm_ctx_t *nacm_ctx = NULL;
    nacm_action_t nacm_action = NACM_ACTION_PERMIT;
    char *nacm_rule = NULL, *nacm_rule_info = NULL;
    dm_session_t *dm_session = NULL;
    int rc = SR_ERR_OK, rc_tmp = SR_ERR_OK;

    CHECK_NULL_ARG_NORET4(rc, rp_ctx, msg, msg->request, msg->request->event_notif_req);
    if (SR_ERR_OK != rc) {
        goto finalize;
    }

    xpath = msg->request->event_notif_req->xpath;
    SR_LOG_DBG("Processing event notification request (%s).", xpath);

    if (NULL != session) {
        dm_session = session->dm_session;
    } else {
        rc = dm_session_start(rp_ctx->dm_ctx, NULL, SR_DS_RUNNING, &dm_session);
        CHECK_RC_MSG_GOTO(rc, finalize, "Failed to create temporary dm_session");
    }

    /* parse input arguments */
    sr_mem_msg = (sr_mem_ctx_t *)msg->_sysrepo_mem_ctx;
    if (msg->request->event_notif_req->n_values) {
        rc = sr_values_gpb_to_sr(sr_mem_msg, msg->request->event_notif_req->values,
                msg->request->event_notif_req->n_values, &values, &values_cnt);
    } else if (msg->request->event_notif_req->n_trees) {
        msg_api_variant = SR_API_TREES;
        rc = sr_trees_gpb_to_sr(sr_mem_msg, msg->request->event_notif_req->trees,
                msg->request->event_notif_req->n_trees, &trees, &tree_cnt);
    }
    CHECK_RC_LOG_GOTO(rc, finalize, "Failed to parse event notification (%s) data trees from GPB message.", xpath);

    /* validate event-notification request */
    if (SR_API_VALUES == msg_api_variant) {
        rc = dm_validate_event_notif(rp_ctx->dm_ctx, dm_session, xpath, values, values_cnt, NULL,
                &with_def, &with_def_cnt, &with_def_tree, &with_def_tree_cnt, &notif_data_tree);
    } else {
        rc = dm_validate_event_notif_tree(rp_ctx->dm_ctx, dm_session, xpath, trees, tree_cnt, NULL,
                &with_def, &with_def_cnt, &with_def_tree, &with_def_tree_cnt, &notif_data_tree);
    }
    CHECK_RC_LOG_GOTO(rc, finalize, "Validation of an event notification (%s) message failed.", xpath);

    /* get module name */
    rc = sr_copy_first_ns(xpath, &module_name);
    CHECK_RC_LOG_GOTO(rc, finalize, "Failed to obtain module name for event notification request (%s).", xpath);

    if (NULL != session) {
        /* authorize (write permissions are required to deliver the event-notification) */
        rc = ac_check_module_permissions(session->ac_session, module_name, AC_OPER_READ_WRITE);
        CHECK_RC_LOG_GOTO(rc, finalize, "Access control check failed for module name '%s'", module_name);
    }

#ifdef ENABLE_NOTIF_STORE
#ifndef STORE_CONFIG_CHANGE_NOTIF
    if (0 != strcmp(msg->request->event_notif_req->xpath, "/ietf-netconf-notifications:netconf-config-change")) {
#endif /* STORE_CONFIG_CHANGE_NOTIF */
    if (!(msg->request->event_notif_req->options & SR__EVENT_NOTIF_REQ__NOTIF_FLAGS__EPHEMERAL)) {
        /* store the notification in the datastore */
        rc = np_store_event_notification(rp_ctx->np_ctx, NULL != session ? session->user_credentials : NULL,
                xpath, msg->request->event_notif_req->timestamp, &notif_data_tree);
        CHECK_RC_MSG_GOTO(rc, finalize, "Failed to save event notification");
    }
#ifndef STORE_CONFIG_CHANGE_NOTIF
    }
#endif /* STORE_CONFIG_CHANGE_NOTIF */
#endif /* ENABLE_NOTIF_STORE */

    /* get event-notification subscriptions */
    rc = pm_get_subscriptions(rp_ctx->pm_ctx, (NULL != session) ? session->user_credentials : NULL, module_name,
            SR__SUBSCRIPTION_TYPE__EVENT_NOTIF_SUBS, &subscriptions_list);
    CHECK_RC_LOG_GOTO(rc, finalize, "Failed to get subscriptions for event notification request (%s).", xpath);

    /* get NACM context */
    rc = dm_get_nacm_ctx(rp_ctx->dm_ctx, &nacm_ctx);
    CHECK_RC_MSG_GOTO(rc, finalize, "Failed to get NACM context");

    /* broadcast the notification to all subscribed processes */
    if (NULL != subscriptions_list) {
        for (size_t i = 0; i < subscriptions_list->count; i++) {
            subscription = subscriptions_list->data[i];
            if (NULL != subscription->xpath && 0 == strcmp(subscription->xpath, msg->request->event_notif_req->xpath)) {
                /* duplicate msg into req with values and subscription details
                 * @note we are not using memory context for the *req* message because with so many
                 * duplications it would be actually less efficient than normally.
                 */
                sub_match = true;

                /* NACM access control */
                if (NULL != nacm_ctx && subscription->enable_nacm) {
                    free(nacm_rule);
                    free(nacm_rule_info);
                    nacm_rule = NULL;
                    nacm_rule_info = NULL;
                    /* check if the user is authorized to receive the notification */
                    rc = nacm_check_event_notif(nacm_ctx, subscription->username, xpath, &nacm_action,
                            &nacm_rule, &nacm_rule_info);
                    if (SR_ERR_OK != rc || NACM_ACTION_DENY == nacm_action) {
                        nacm_report_delivery_blocked(subscription, xpath, rc, nacm_rule, nacm_rule_info);
                        continue;
                    }
                }

                rc = rp_event_notif_send(rp_ctx, session, msg->request->event_notif_req->type, subscription->xpath,
                        msg->request->event_notif_req->timestamp, subscription->api_variant, with_def, with_def_cnt,
                        with_def_tree, with_def_tree_cnt, subscription->dst_address, subscription->dst_id, 0);
                CHECK_RC_LOG_GOTO(rc, finalize, "Error by sending the notification '%s' to the subscriber '%s'.",
                        subscription->xpath, subscription->dst_address);
            }
        }
    }

finalize:
    /* free all the allocated data */
    if (SR_API_VALUES == msg_api_variant) {
        sr_free_values(values, values_cnt);
    } else {
        sr_free_trees(trees, tree_cnt);
    }
    sr_free_values(with_def, with_def_cnt);
    sr_free_trees(with_def_tree, with_def_tree_cnt);
    free(module_name);
    free(nacm_rule);
    free(nacm_rule_info);
    np_subscriptions_list_cleanup(subscriptions_list);

    if (!sub_match && SR_ERR_OK == rc) {
        /* no subscription for this event notification */
        SR_LOG_DBG("No subscription found for event notification delivery (xpath = '%s').",
                   msg->request->event_notif_req->xpath);
    }

    /* send the response with return code */
    if (!msg->request->event_notif_req->do_not_send_reply) {
        rc_tmp = sr_gpb_resp_alloc(sr_mem_msg, SR__OPERATION__EVENT_NOTIF, session ? session->id : 0, &resp);
        if (SR_ERR_OK == rc_tmp) {
            resp->response->result = rc;
            rc = cm_msg_send(rp_ctx->cm_ctx, resp);
        }
    } else {
        SR_LOG_DBG("Internally generated event notification %s response not sent", msg->request->event_notif_req->xpath);
    }

    sr_msg_free(msg);

    if (NULL == session) {
        dm_session_stop(rp_ctx->dm_ctx, dm_session);
    }
    if (NULL != notif_data_tree) {
        lyd_free_withsiblings(notif_data_tree);
    }
    return rc;
}

/**
 * @brief Processes an event notification replay request.
 */
static int
rp_event_notif_replay_req_process(const rp_ctx_t *rp_ctx, const rp_session_t *session, Sr__Msg *msg)
{
    Sr__EventNotifReplayReq *replay_req = NULL;
    Sr__Msg *resp = NULL;
    sr_mem_ctx_t *sr_mem = NULL;
    int rc = SR_ERR_OK;

    CHECK_NULL_ARG5(rp_ctx, session, msg, msg->request, msg->request->event_notif_replay_req);

    SR_LOG_DBG_MSG("Processing event notification replay request.");

    replay_req = msg->request->event_notif_replay_req;

    /* allocate the response */
    rc = sr_mem_new(0, &sr_mem);
    CHECK_RC_MSG_RETURN(rc, "Failed to create a new Sysrepo memory context.");
    rc = sr_gpb_resp_alloc(sr_mem, SR__OPERATION__EVENT_NOTIF_REPLAY, session->id, &resp);
    if (SR_ERR_OK != rc) {
        sr_mem_free(sr_mem);
        SR_LOG_ERR_MSG("Allocation of the response failed.");
        return SR_ERR_NOMEM;
    }

#ifdef ENABLE_NOTIF_STORE
    sr_list_t *notif_list = NULL;

    /* get matching notifications from the notification store */
    rc = np_get_event_notifications(rp_ctx->np_ctx, session, replay_req->xpath, replay_req->start_time,
            replay_req->stop_time, sr_api_variant_gpb_to_sr(replay_req->api_variant), &notif_list);
    CHECK_RC_LOG_GOTO(rc, finalize, "Error by loading event notifications for xpath '%s'.", replay_req->xpath);

    /* send each notification to the subscriber */
    for (size_t i = 0; i < notif_list->count; i++) {
        np_ev_notification_t *notification = notif_list->data[i];

        /* send the notification */
        rc = rp_event_notif_send(rp_ctx, session, SR__EVENT_NOTIF_REQ__NOTIF_TYPE__REPLAY, notification->xpath,
                notification->timestamp, sr_api_variant_gpb_to_sr(replay_req->api_variant),
                notification->data.values, notification->data_cnt, notification->data.trees, notification->data_cnt,
                replay_req->subscriber_address, replay_req->subscription_id, 0);
        CHECK_RC_LOG_GOTO(rc, finalize, "Error by sending the replay of notification '%s' to the subscriber '%s'.",
                notification->xpath, replay_req->subscriber_address);
    }

    /* send replay-complete notification */
    rc = rp_event_notif_send(rp_ctx, session, SR__EVENT_NOTIF_REQ__NOTIF_TYPE__REPLAY_COMPLETE, replay_req->xpath,
            time(NULL), sr_api_variant_gpb_to_sr(replay_req->api_variant), NULL, 0, NULL, 0,
            replay_req->subscriber_address, replay_req->subscription_id, 0);
    CHECK_RC_LOG_GOTO(rc, finalize, "Error by sending the replay-complete notification to the subscriber '%s'.",
            replay_req->subscriber_address);

finalize:
    for (size_t i = 0; i < notif_list->count; i++) {
        np_event_notification_cleanup(notif_list->data[i]);
    }
    sr_list_cleanup(notif_list);
#endif

    /* schedule replay-stop notification */
    if ((0 != replay_req->stop_time) && (time(NULL) <= replay_req->stop_time)) {
        rc = rp_event_notif_send(rp_ctx, session, SR__EVENT_NOTIF_REQ__NOTIF_TYPE__REPLAY_STOP, replay_req->xpath,
                replay_req->stop_time, sr_api_variant_gpb_to_sr(replay_req->api_variant), NULL, 0, NULL, 0,
                replay_req->subscriber_address, replay_req->subscription_id, replay_req->stop_time);
        if (SR_ERR_OK != rc) {
            SR_LOG_ERR("Error by scheduling the replay-stop notification to the subscriber '%s'.",
                    replay_req->subscriber_address);
        }
    }

    /* set response code */
    resp->response->result = rc;

    rc = rp_resp_fill_errors(resp, session->dm_session);
    if (SR_ERR_OK != rc) {
        SR_LOG_ERR_MSG("Copying errors to gpb failed");
    }

    /* send the response */
    rc = cm_msg_send(rp_ctx->cm_ctx, resp);

    return rc;
}

/**
 * @brief Processes an notification acknowledgment.
 */
static int
rp_notification_ack_process(rp_ctx_t *rp_ctx, Sr__Msg *msg)
{
    Sr__Notification *notif = NULL;
    Sr__NotificationEvent event = SR__NOTIFICATION_EVENT__APPLY_EV;
    char *subs_xpath = NULL, *err_msg = NULL, *err_xpath = NULL;
    int rc = SR_ERR_OK;

    CHECK_NULL_ARG4(rp_ctx, msg, msg->notification_ack, msg->notification_ack->notif);

    SR_LOG_DBG("Notification ACK received with result = %"PRIu32".", msg->notification_ack->result);

    notif =  msg->notification_ack->notif;

    if (SR__SUBSCRIPTION_TYPE__MODULE_CHANGE_SUBS == msg->notification_ack->notif->type) {
        subs_xpath = notif->module_change_notif->module_name;
        event = notif->module_change_notif->event;
    } else if (SR__SUBSCRIPTION_TYPE__SUBTREE_CHANGE_SUBS == msg->notification_ack->notif->type) {
        subs_xpath = notif->subtree_change_notif->xpath;
        event = notif->subtree_change_notif->event;
    }

    if (SR_ERR_OK != msg->notification_ack->result) {
        if (NULL != msg->notification_ack->error) {
            err_msg = msg->notification_ack->error->message;
            err_xpath = msg->notification_ack->error->xpath;
        }
        SR_LOG_ERR("'%s' subscriber returned and error by processing of %s event: %s.",
                subs_xpath, sr_notification_event_gpb_to_str(event), sr_strerror(msg->notification_ack->result));
    }

    rc = np_commit_notification_ack(rp_ctx->np_ctx, notif->commit_id, subs_xpath, sr_notification_event_gpb_to_sr(event),
            msg->notification_ack->result, msg->notification_ack->do_not_send_abort, err_msg, err_xpath);

    return rc;
}

/**
 * @brief Dispatches received request message.
 */
static int
rp_req_dispatch(rp_ctx_t *rp_ctx, rp_session_t *session, Sr__Msg *msg, bool *skip_msg_cleanup)
{
    bool locked = false;
    int rc = SR_ERR_OK;

    CHECK_NULL_ARG4(rp_ctx, msg, msg->request, skip_msg_cleanup);

    *skip_msg_cleanup = false;

    if (NULL != session) {
        dm_clear_session_errors(session->dm_session);
    }

    if (NULL != session && 0 == msg->request->_id) {
        /* generate new request id */
        pthread_mutex_lock(&session->total_req_cnt_mutex);
        ++session->total_req_cnt;
        msg->request->_id = session->total_req_cnt;
        pthread_mutex_unlock(&session->total_req_cnt_mutex);
    }

    /* acquire lock for operation accessing data */
    switch (msg->request->operation) {
        case SR__OPERATION__GET_ITEM:
        case SR__OPERATION__GET_ITEMS:
        case SR__OPERATION__GET_SUBTREE:
        case SR__OPERATION__GET_SUBTREES:
        case SR__OPERATION__GET_SUBTREE_CHUNK:
        case SR__OPERATION__SET_ITEM:
        case SR__OPERATION__SET_ITEM_STR:
        case SR__OPERATION__DELETE_ITEM:
        case SR__OPERATION__MOVE_ITEM:
        case SR__OPERATION__SESSION_REFRESH:
            pthread_rwlock_rdlock(&rp_ctx->commit_lock);
            locked = true;
            break;
        case SR__OPERATION__COMMIT:
        case SR__OPERATION__COPY_CONFIG:
            MUTEX_LOCK_TIMED_CHECK_RETURN(&rp_ctx->commit_block_mutex);
            if (!rp_ctx->block_further_commits) {
                pthread_rwlock_wrlock(&rp_ctx->commit_lock);
                locked = true;
            }
            pthread_mutex_unlock(&rp_ctx->commit_block_mutex);
            break;
        default:
            break;
    }

    switch (msg->request->operation) {
        case SR__OPERATION__SESSION_SWITCH_DS:
            rc = rp_switch_datastore_req_process(rp_ctx, session, msg);
            break;
        case SR__OPERATION__SESSION_SET_OPTS:
            rc = rp_session_set_opts(rp_ctx, session, msg);
            break;
        case SR__OPERATION__LIST_SCHEMAS:
            rc = rp_list_schemas_req_process(rp_ctx, session, msg);
            break;
        case SR__OPERATION__GET_SCHEMA:
            rc = rp_get_schema_req_process(rp_ctx, session, msg);
            break;
        case SR__OPERATION__MODULE_INSTALL:
            rc = rp_module_install_req_process(rp_ctx, session, msg);
            break;
        case SR__OPERATION__FEATURE_ENABLE:
            rc = rp_feature_enable_req_process(rp_ctx, session, msg);
            break;
        case SR__OPERATION__GET_ITEM:
            rc = rp_get_item_req_process(rp_ctx, session, msg, skip_msg_cleanup);
            break;
        case SR__OPERATION__GET_ITEMS:
            rc = rp_get_items_req_process(rp_ctx, session, msg, skip_msg_cleanup);
            break;
        case SR__OPERATION__GET_SUBTREE:
            rc = rp_get_subtree_req_process(rp_ctx, session, msg, skip_msg_cleanup);
            break;
        case SR__OPERATION__GET_SUBTREES:
            rc = rp_get_subtrees_req_process(rp_ctx, session, msg, skip_msg_cleanup);
            break;
        case SR__OPERATION__GET_SUBTREE_CHUNK:
            rc = rp_get_subtree_chunk_req_process(rp_ctx, session, msg, skip_msg_cleanup);
            break;
        case SR__OPERATION__SET_ITEM:
            rc = rp_set_item_req_process(rp_ctx, session, msg);
            break;
        case SR__OPERATION__SET_ITEM_STR:
            rc = rp_set_item_str_req_process(rp_ctx, session, msg);
            break;
        case SR__OPERATION__DELETE_ITEM:
            rc = rp_delete_item_req_process(rp_ctx, session, msg);
            break;
        case SR__OPERATION__MOVE_ITEM:
            rc = rp_move_item_req_process(rp_ctx, session, msg);
            break;
        case SR__OPERATION__VALIDATE:
            rc = rp_validate_req_process(rp_ctx, session, msg);
            break;
        case SR__OPERATION__COMMIT:
            rc = rp_commit_req_process(rp_ctx, session, msg, skip_msg_cleanup);
            break;
        case SR__OPERATION__DISCARD_CHANGES:
            rc = rp_discard_changes_req_process(rp_ctx, session, msg);
            break;
        case SR__OPERATION__COPY_CONFIG:
            rc = rp_copy_config_req_process(rp_ctx, session, msg);
            break;
        case SR__OPERATION__SESSION_REFRESH:
            rc = rp_session_refresh_req_process(rp_ctx, session, msg);
            break;
        case SR__OPERATION__LOCK:
            rc = rp_lock_req_process(rp_ctx, session, msg);
            break;
        case SR__OPERATION__UNLOCK:
            rc = rp_unlock_req_process(rp_ctx, session, msg);
            break;
        case SR__OPERATION__SUBSCRIBE:
            rc = rp_subscribe_req_process(rp_ctx, session, msg);
            break;
        case SR__OPERATION__UNSUBSCRIBE:
            rc = rp_unsubscribe_req_process(rp_ctx, session, msg);
            break;
        case SR__OPERATION__CHECK_ENABLED_RUNNING:
            rc = rp_check_enabled_running_req_process(rp_ctx, session, msg);
            break;
        case SR__OPERATION__GET_CHANGES:
            rc = rp_get_changes_req_process(rp_ctx, session, msg);
            break;
        case SR__OPERATION__CHECK_EXEC_PERMISSION:
            rc = rp_check_exec_perm_req_process(rp_ctx, session, msg);
            break;
        case SR__OPERATION__RPC:
        case SR__OPERATION__ACTION:
            rc = rp_rpc_req_process(rp_ctx, session, msg);
            *skip_msg_cleanup = true;
            return rc; /* skip further processing */
        case SR__OPERATION__EVENT_NOTIF:
            rc = rp_event_notif_req_process(rp_ctx, session, msg);
            *skip_msg_cleanup = true;
            return rc; /* skip further processing */
        case SR__OPERATION__EVENT_NOTIF_REPLAY:
            rc = rp_event_notif_replay_req_process(rp_ctx, session, msg);
            break;
        default:
            SR_LOG_ERR("Unsupported request received (session id=%"PRIu32", operation=%d).",
                    NULL != session ? session->id : 0, msg->request->operation);
            rc = SR_ERR_UNSUPPORTED;
            break;
    }

    /* release lock */
    if (locked) {
        pthread_rwlock_unlock(&rp_ctx->commit_lock);
    }

    return rc;
}

/**
 * @brief Dispatches received response message.
 */
static int
rp_resp_dispatch(rp_ctx_t *rp_ctx, rp_session_t *session, Sr__Msg *msg, bool *skip_msg_cleanup)
{
    int rc = SR_ERR_OK;

    CHECK_NULL_ARG5(rp_ctx, session, msg, msg->response, skip_msg_cleanup);

    *skip_msg_cleanup = false;

    switch (msg->response->operation) {
        case SR__OPERATION__DATA_PROVIDE:
            rc = rp_data_provide_resp_process(rp_ctx, session, msg);
            break;
        case SR__OPERATION__RPC:
        case SR__OPERATION__ACTION:
            rc = rp_rpc_resp_process(rp_ctx, session, msg);
            *skip_msg_cleanup = true;
            break;
        default:
            SR_LOG_ERR("Unsupported response received (session id=%"PRIu32", operation=%d).",
                    session->id, msg->response->operation);
            rc = SR_ERR_UNSUPPORTED;
            break;
    }

    return rc;
}

/**
 * @brief Dispatches received internal request message.
 */
static int
rp_internal_req_dispatch(rp_ctx_t *rp_ctx, rp_session_t *session, Sr__Msg *msg)
{
    int rc = SR_ERR_OK;

    CHECK_NULL_ARG3(rp_ctx, msg, msg->internal_request);

    switch (msg->internal_request->operation) {
        case SR__OPERATION__UNSUBSCRIBE_DESTINATION:
            rc = rp_unsubscribe_destination_req_process(rp_ctx, msg);
            break;
        case SR__OPERATION__COMMIT_TIMEOUT:
            rc = rp_commit_timeout_req_process(rp_ctx, msg);
            break;
        case SR__OPERATION__OPER_DATA_TIMEOUT:
            rc = rp_oper_data_timeout_req_process(rp_ctx, session, msg);
            break;
        case SR__OPERATION__INTERNAL_STATE_DATA:
            rc = rp_internal_state_data_req_process(rp_ctx, session, msg);
            break;
        case SR__OPERATION__NOTIF_STORE_CLEANUP:
            rc = rp_notif_store_cleanup_req_process(rp_ctx, session, msg);
            break;
        case SR__OPERATION__DELAYED_MSG:
            rc = rp_delayed_msg_req_process(rp_ctx, session, msg);
            break;
        case SR__OPERATION__NACM_RELOAD:
            rc = rp_nacm_reload_req_process(rp_ctx, session, msg);
            break;
        default:
            SR_LOG_ERR("Unsupported internal request received (operation=%d).", msg->internal_request->operation);
            rc = SR_ERR_UNSUPPORTED;
            break;
    }

    return rc;
}

static bool
rp_session_can_be_null_for_msg (Sr__Msg *msg) {

    if (NULL != msg ) {
        if ((SR__MSG__MSG_TYPE__INTERNAL_REQUEST == msg->type) ||
           (SR__MSG__MSG_TYPE__NOTIFICATION_ACK == msg->type)) {
            return true;
        } else if ((SR__MSG__MSG_TYPE__REQUEST == msg->type) &&
                (SR__OPERATION__EVENT_NOTIF == msg->request->operation) &&
                ((0 == strcmp(CAPABILITY_CHANGE_NOTIFICATION_XPATH, msg->request->event_notif_req->xpath) ||
                 (0 == strcmp(CONFIG_CHANGE_NOTIFICATION_XPATH, msg->request->event_notif_req->xpath)))
                )) {
            return true;
        }
    }
    return false;
}

/**
 * @brief Dispatches the received message.
 */
static int
rp_msg_dispatch(rp_ctx_t *rp_ctx, rp_session_t *session, Sr__Msg *msg)
{
    int rc = SR_ERR_OK;
    bool skip_msg_cleanup = false;

    CHECK_NULL_ARG2(rp_ctx, msg);

    /* NULL session is only allowed for internal messages */
    if ((NULL == session) && !rp_session_can_be_null_for_msg(msg)) {
        SR_LOG_ERR("Session argument of the message  to be processed is NULL (type=%d).", msg->type);
        sr_msg_free(msg);
        return SR_ERR_INVAL_ARG;
    }

    /* whitelist only some operations for notification sessions */
    if ((NULL != session) && (SR__MSG__MSG_TYPE__REQUEST == msg->type) && (session->options & SR__SESSION_FLAGS__SESS_NOTIFICATION)) {
        if ((SR__OPERATION__GET_ITEM != msg->request->operation) &&
                (SR__OPERATION__GET_ITEMS != msg->request->operation) &&
                (SR__OPERATION__SESSION_REFRESH != msg->request->operation) &&
                (SR__OPERATION__GET_CHANGES != msg->request->operation) &&
                (SR__OPERATION__UNSUBSCRIBE != msg->request->operation) &&
                (SR__OPERATION__GET_SUBTREE != msg->request->operation) &&
                (SR__OPERATION__GET_SUBTREES != msg->request->operation) &&
                (SR__OPERATION__GET_SUBTREE_CHUNK != msg->request->operation)) {
            SR_LOG_ERR("Unsupported operation for notification session (session id=%"PRIu32", operation=%d).",
                    session->id, msg->request->operation);
            sr_msg_free(msg);
            return SR_ERR_UNSUPPORTED;
        }
    }

    switch (msg->type) {
        case SR__MSG__MSG_TYPE__REQUEST:
            rc = rp_req_dispatch(rp_ctx, session, msg, &skip_msg_cleanup);
            break;
        case SR__MSG__MSG_TYPE__RESPONSE:
            rc = rp_resp_dispatch(rp_ctx, session, msg, &skip_msg_cleanup);
            break;
        case SR__MSG__MSG_TYPE__INTERNAL_REQUEST:
            rc = rp_internal_req_dispatch(rp_ctx, session, msg);
            break;
        case SR__MSG__MSG_TYPE__NOTIFICATION_ACK:
            rc = rp_notification_ack_process(rp_ctx, msg);
            break;
        default:
            SR_LOG_ERR("Unsupported message received (session id=%"PRIu32", operation=%d).",
                    session->id, msg->response->operation);
            rc = SR_ERR_UNSUPPORTED;
    }

    /* release the message */
    if (!skip_msg_cleanup) {
        sr_msg_free(msg);
    }

    if (SR_ERR_OK != rc) {
        SR_LOG_WRN("Error by processing of the message: %s.", sr_strerror(rc));
    }

    return rc;
}

/**
 * @brief Cleans up the session (releases the data allocated by Request Processor).
 */
static int
rp_session_cleanup(const rp_ctx_t *rp_ctx, rp_session_t *session)
{
    CHECK_NULL_ARG2(rp_ctx, session);

    SR_LOG_DBG("RP session cleanup, session id=%"PRIu32".", session->id);

    dm_session_stop(rp_ctx->dm_ctx, session->dm_session);
    ac_session_cleanup(session->ac_session);

    ly_set_free(session->get_items_ctx.nodes);
    free(session->get_items_ctx.xpath);
    pthread_mutex_destroy(&session->msg_count_mutex);
    pthread_mutex_destroy(&session->total_req_cnt_mutex);
    pthread_mutex_destroy(&session->cur_req_mutex);
    free(session->change_ctx.xpath);
    free(session->module_name);
    if (NULL != session->req) {
        sr_msg_free(session->req);
    }
    for (size_t i = 0; i < DM_DATASTORE_COUNT; i++) {
        while (session->loaded_state_data[i]->count > 0) {
            char *item = session->loaded_state_data[i]->data[session->loaded_state_data[i]->count-1];
            sr_list_rm(session->loaded_state_data[i], item);
            free(item);
        }
        sr_list_cleanup(session->loaded_state_data[i]);
    }
    free(session->loaded_state_data);
    rp_dt_free_state_data_ctx_content(&session->state_data_ctx);
    free(session);

    return SR_ERR_OK;
}

/**
 * @brief Executes the work of a worker thread.
 */
static void *
rp_worker_thread_execute(void *rp_ctx_p)
{
    if (NULL == rp_ctx_p) {
        return NULL;
    }
    rp_ctx_t *rp_ctx = (rp_ctx_t*)rp_ctx_p;
    rp_request_t req = { 0 };
    bool dequeued = false, dequeued_prev = false, exit = false;

    SR_LOG_DBG("Starting worker thread id=%lu.", (unsigned long)pthread_self());

    pthread_mutex_lock(&rp_ctx->request_queue_mutex);
    rp_ctx->active_threads++;
    pthread_mutex_unlock(&rp_ctx->request_queue_mutex);

    do {
        /* process requests while there are some */
        dequeued_prev = false;
        do {
            /* dequeue a request */
            pthread_mutex_lock(&rp_ctx->request_queue_mutex);
            dequeued = sr_cbuff_dequeue(rp_ctx->request_queue, &req);
            pthread_mutex_unlock(&rp_ctx->request_queue_mutex);

            if (dequeued) {
                /* process the request */
                if (NULL == req.msg) {
                    SR_LOG_DBG("Thread id=%lu received an empty request, exiting.", (unsigned long)pthread_self());
                    exit = true;
                } else {
                    rp_msg_dispatch(rp_ctx, req.session, req.msg);
                    if (NULL != req.session) {
                        /* update message count and release session if needed */
                        pthread_mutex_lock(&req.session->msg_count_mutex);
                        req.session->msg_count -= 1;
                        if (0 == req.session->msg_count && req.session->stop_requested) {
                            pthread_mutex_unlock(&req.session->msg_count_mutex);
                            rp_session_cleanup(rp_ctx, req.session);
                        } else {
                            pthread_mutex_unlock(&req.session->msg_count_mutex);
                        }
                    }
                }
                dequeued_prev = true;
            } else {
                /* no items in queue - spin for a while */
                if (dequeued_prev) {
                    /* only if the thread has actually processed something since the last wakeup */
                    size_t count = 0;
                    while ((0 == sr_cbuff_items_in_queue(rp_ctx->request_queue)) && (count < rp_ctx->thread_spin_limit)) {
                        count++;
                    }
                }
                pthread_mutex_lock(&rp_ctx->request_queue_mutex);
                if (0 != sr_cbuff_items_in_queue(rp_ctx->request_queue)) {
                    /* some items are in queue - process them */
                    pthread_mutex_unlock(&rp_ctx->request_queue_mutex);
                    dequeued = true;
                    continue;
                } else {
                    /* no items in queue - go to sleep */
                    rp_ctx->active_threads--;
                    pthread_mutex_unlock(&rp_ctx->request_queue_mutex);
                }
            }
        } while (dequeued && !exit);

        if (!exit) {
            /* wait until new request comes */
            SR_LOG_DBG("Thread id=%lu will wait.",  (unsigned long)pthread_self());

            /* wait for a signal */
            pthread_mutex_lock(&rp_ctx->request_queue_mutex);
            if (rp_ctx->stop_requested) {
                /* stop has been requested, do not wait anymore */
                pthread_mutex_unlock(&rp_ctx->request_queue_mutex);
                break;
            }
            pthread_cond_wait(&rp_ctx->request_queue_cv, &rp_ctx->request_queue_mutex);
            rp_ctx->active_threads++;

            SR_LOG_DBG("Thread id=%lu signaled.",  (unsigned long)pthread_self());
            pthread_mutex_unlock(&rp_ctx->request_queue_mutex);
        }
    } while (!exit);

    SR_LOG_DBG("Worker thread id=%lu is exiting.",  (unsigned long)pthread_self());

    return NULL;
}

static void
rp_cleanup_internal_state_data_records(rp_ctx_t *rp_ctx)
{
    if (NULL != rp_ctx) {
        sr_free_list_of_strings(rp_ctx->modules_incl_intern_op_data);

        if (NULL != rp_ctx->inter_op_data_xpath) {
            for (size_t i = 0; i < rp_ctx->inter_op_data_xpath->count; i++) {
                sr_free_list_of_strings((sr_list_t *) rp_ctx->inter_op_data_xpath->data[i]);
            }
            sr_list_cleanup(rp_ctx->inter_op_data_xpath);
        }
    }
}

static int
rp_enable_xps_for_internal_state_data(rp_ctx_t *rp_ctx)
{
    CHECK_NULL_ARG(rp_ctx);
    int rc = SR_ERR_OK;
    dm_schema_info_t *si = NULL;
    char *xp_to_be_enabled = NULL;

    for (size_t m = 0; m < rp_ctx->modules_incl_intern_op_data->count; m++) {
        sr_list_t *module_xps = (sr_list_t *) rp_ctx->inter_op_data_xpath->data[m];
        char *module_name = (char *) rp_ctx->modules_incl_intern_op_data->data[m];

        rc = dm_get_module_and_lock(rp_ctx->dm_ctx, module_name, &si);
        if (SR_ERR_OK != rc) {
            SR_LOG_WRN("Module %s needed for internal state data is not installed.", module_name);
            /* ignore this error */
            rc = SR_ERR_OK;
            continue;
        }

        for (size_t x = 0; x < module_xps->count; x++) {
            xp_to_be_enabled = (char *) module_xps->data[x];
            rc = rp_dt_enable_xpath(rp_ctx->dm_ctx, NULL, si, xp_to_be_enabled);
            if (SR_ERR_OK != rc) {
                pthread_rwlock_unlock(&si->model_lock);
            }
            CHECK_RC_LOG_RETURN(rc, "Failed to enable xpath %s", xp_to_be_enabled);
        }
        pthread_rwlock_unlock(&si->model_lock);

    }
    return rc;
}

static int
rp_setup_internal_state_data(rp_ctx_t *rp_ctx)
{
    CHECK_NULL_ARG(rp_ctx);
    nacm_ctx_t *nacm_ctx = NULL;
    sr_list_t *ietf_netconf_acm = NULL;
    int rc = SR_ERR_OK;

    rc = dm_get_nacm_ctx(rp_ctx->dm_ctx, &nacm_ctx);
    CHECK_RC_MSG_GOTO(rc, cleanup, "Failed to get NACM context.");

    rc = sr_list_init(&rp_ctx->modules_incl_intern_op_data);
    CHECK_RC_MSG_RETURN(rc, "List init failed");

    rc = sr_list_init(&rp_ctx->inter_op_data_xpath);
    CHECK_RC_MSG_GOTO(rc, cleanup, "List init failed");

    /* setup here modules and subtrees of state data that will be handled internally */
    if (NULL != nacm_ctx) {
        rc = sr_list_init(&ietf_netconf_acm);
        CHECK_RC_MSG_GOTO(rc, cleanup, "List init failed");

        rc = sr_list_add(ietf_netconf_acm, strdup("/ietf-netconf-acm:nacm/denied-operations"));
        CHECK_RC_MSG_GOTO(rc, cleanup, "List add failed");

        rc = sr_list_add(ietf_netconf_acm, strdup("/ietf-netconf-acm:nacm/denied-data-writes"));
        CHECK_RC_MSG_GOTO(rc, cleanup, "List add failed");

        rc = sr_list_add(ietf_netconf_acm, strdup("/ietf-netconf-acm:nacm/denied-notifications"));
        CHECK_RC_MSG_GOTO(rc, cleanup, "List add failed");

        rc = sr_list_add(rp_ctx->modules_incl_intern_op_data, strdup("ietf-netconf-acm"));
        CHECK_RC_MSG_GOTO(rc, cleanup, "List add failed");

        rc = sr_list_add(rp_ctx->inter_op_data_xpath, ietf_netconf_acm);
        CHECK_RC_MSG_GOTO(rc, cleanup, "List add failed");
        ietf_netconf_acm = NULL;
    }
    rc = rp_enable_xps_for_internal_state_data(rp_ctx);
    CHECK_RC_MSG_GOTO(rc, cleanup, "Failed to enable xpaths for internal state data");

cleanup:
    if (SR_ERR_OK != rc) {
        sr_free_list_of_strings(ietf_netconf_acm);
        rp_cleanup_internal_state_data_records(rp_ctx);
    }
    return rc;
}


int
rp_init(cm_ctx_t *cm_ctx, rp_ctx_t **rp_ctx_p)
{
    size_t i = 0, j = 0;
    rp_ctx_t *ctx = NULL;
    int ret = 0, rc = SR_ERR_OK;

    CHECK_NULL_ARG(rp_ctx_p);

    SR_LOG_DBG_MSG("Request Processor init started.");

    /* allocate the context */
    ctx = calloc(1, sizeof(*ctx));
    if (NULL == ctx) {
        SR_LOG_ERR_MSG("Cannot allocate memory for Request Processor context.");
        return SR_ERR_NOMEM;
    }
    ctx->cm_ctx = cm_ctx;

    /* initialize access control module */
    rc = ac_init(SR_DATA_SEARCH_DIR, &ctx->ac_ctx);
    if (SR_ERR_OK != rc) {
        SR_LOG_ERR_MSG("Access Control module initialization failed.");
        goto cleanup;
    }

    /* initialize request queue */
    rc = sr_cbuff_init(RP_INIT_REQ_QUEUE_SIZE, sizeof(rp_request_t), &ctx->request_queue);
    if (SR_ERR_OK != rc) {
        SR_LOG_ERR_MSG("RP request queue initialization failed.");
        goto cleanup;
    }

    pthread_rwlockattr_t attr;
    pthread_rwlockattr_init(&attr);
#if defined(HAVE_PTHREAD_RWLOCKATTR_SETKIND_NP)
    pthread_rwlockattr_setkind_np(&attr, PTHREAD_RWLOCK_PREFER_WRITER_NONRECURSIVE_NP);
#endif
    ret = pthread_rwlock_init(&ctx->commit_lock, &attr);
    pthread_rwlockattr_destroy(&attr);
    CHECK_ZERO_MSG_GOTO(ret, rc, SR_ERR_INIT_FAILED, cleanup, "Commit rwlock initialization failed.");

#ifndef ENABLE_CONFIG_CHANGE_NOTIF
    ctx->do_not_generate_config_change = true;
#endif

    /* initialize Notification Processor */
    rc = np_init(ctx, SR_INTERNAL_SCHEMA_SEARCH_DIR, SR_DATA_SEARCH_DIR, &ctx->np_ctx);
    if (SR_ERR_OK != rc) {
        SR_LOG_ERR_MSG("Notification Processor initialization failed.");
        goto cleanup;
    }

    /* initialize Persistence Manager */
    rc = pm_init(ctx, SR_INTERNAL_SCHEMA_SEARCH_DIR, SR_DATA_SEARCH_DIR, &ctx->pm_ctx);
    if (SR_ERR_OK != rc) {
        SR_LOG_ERR_MSG("Persistence Manager initialization failed.");
        goto cleanup;
    }

    /* initialize Data Manager */
    rc = dm_init(ctx->ac_ctx, ctx->np_ctx, ctx->pm_ctx, cm_ctx ? cm_get_connection_mode(cm_ctx) : CM_MODE_LOCAL,
                 SR_SCHEMA_SEARCH_DIR, SR_DATA_SEARCH_DIR, &ctx->dm_ctx);
    if (SR_ERR_OK != rc) {
        SR_LOG_ERR_MSG("Data Manager initialization failed.");
        goto cleanup;
    }

    rc = rp_setup_internal_state_data(ctx);
    CHECK_RC_MSG_GOTO(rc, cleanup, "Set up of internal state data failed");

    pthread_mutex_init(&ctx->commit_block_mutex, NULL);

    /* run worker threads */
    pthread_mutex_init(&ctx->request_queue_mutex, NULL);
    pthread_cond_init(&ctx->request_queue_cv, NULL);

    for (i = 0; i < RP_THREAD_COUNT; i++) {
        rc = pthread_create(&ctx->thread_pool[i], NULL, rp_worker_thread_execute, ctx);
        if (0 != rc) {
            SR_LOG_ERR("Error by creating a new thread: %s", sr_strerror_safe(errno));
            for (j = 0; j < i; j++) {
                pthread_cancel(ctx->thread_pool[j]);
            }
            rc = SR_ERR_INTERNAL;
            goto cleanup;
        }
    }

    *rp_ctx_p = ctx;
    return SR_ERR_OK;

cleanup:
    dm_cleanup(ctx->dm_ctx);
    np_cleanup(ctx->np_ctx);
    pm_cleanup(ctx->pm_ctx);
    ac_cleanup(ctx->ac_ctx);
    sr_cbuff_cleanup(ctx->request_queue);
    free(ctx);
    return rc;
}

void
rp_cleanup(rp_ctx_t *rp_ctx)
{
    size_t i = 0;
    rp_request_t req = { 0 };

    SR_LOG_DBG_MSG("Request Processor cleanup started, requesting cancel of each worker thread.");

    if (NULL != rp_ctx) {
        /* enqueue RP_THREAD_COUNT "empty" messages and send signal to all threads */
        pthread_mutex_lock(&rp_ctx->request_queue_mutex);
        rp_ctx->stop_requested = true;
        /* enqueue empty requests to request thread exits */
        for (i = 0; i < RP_THREAD_COUNT; i++) {
            sr_cbuff_enqueue(rp_ctx->request_queue, &req);
        }
        pthread_cond_broadcast(&rp_ctx->request_queue_cv);
        pthread_mutex_unlock(&rp_ctx->request_queue_mutex);

        /* wait for threads to exit */
        for (i = 0; i < RP_THREAD_COUNT; i++) {
            pthread_join(rp_ctx->thread_pool[i], NULL);
        }
        pthread_mutex_destroy(&rp_ctx->request_queue_mutex);
        pthread_cond_destroy(&rp_ctx->request_queue_cv);

        while (sr_cbuff_dequeue(rp_ctx->request_queue, &req)) {
            if (NULL != req.msg) {
                sr_msg_free(req.msg);
            }
        }
        pthread_rwlock_destroy(&rp_ctx->commit_lock);
        pthread_mutex_destroy(&rp_ctx->commit_block_mutex);
        dm_cleanup(rp_ctx->dm_ctx);
        np_cleanup(rp_ctx->np_ctx);
        pm_cleanup(rp_ctx->pm_ctx);
        ac_cleanup(rp_ctx->ac_ctx);
        sr_cbuff_cleanup(rp_ctx->request_queue);
        rp_cleanup_internal_state_data_records(rp_ctx);
        free(rp_ctx);
    }

    SR_LOG_DBG_MSG("Request Processor cleanup finished.");
}

int
rp_session_start(const rp_ctx_t *rp_ctx, const uint32_t session_id, const ac_ucred_t *user_credentials,
        const sr_datastore_t datastore, const uint32_t session_options, const uint32_t commit_id, rp_session_t **session_p)
{
    rp_session_t *session = NULL;
    int rc = SR_ERR_OK;

    CHECK_NULL_ARG2(rp_ctx, session_p);

    SR_LOG_DBG("RP session start, session id=%"PRIu32".", session_id);

    session = calloc(1, sizeof(*session));
    if (NULL == session) {
        SR_LOG_ERR_MSG("Cannot allocate memory for RP session context.");
        return SR_ERR_NOMEM;
    }

    pthread_mutex_init(&session->msg_count_mutex, NULL);
    pthread_mutex_init(&session->total_req_cnt_mutex, NULL);
    session->user_credentials = user_credentials;
    session->id = session_id;
    session->datastore = datastore;
    session->options = session_options;
    session->commit_id = commit_id;
    pthread_mutex_init(&session->cur_req_mutex, NULL);

    session->loaded_state_data = calloc(DM_DATASTORE_COUNT, sizeof(*session->loaded_state_data));
    CHECK_NULL_NOMEM_GOTO(session->loaded_state_data, rc, cleanup);
    for (size_t i = 0; i < DM_DATASTORE_COUNT; i++) {
        rc = sr_list_init(&session->loaded_state_data[i]);
        CHECK_RC_LOG_GOTO(rc, cleanup, "List of state xpath initialization failed for session id=%"PRIu32".", session_id);
    }


    rc = ac_session_init(rp_ctx->ac_ctx, user_credentials, &session->ac_session);
    CHECK_RC_LOG_GOTO(rc, cleanup, "Access Control session init failed for session id=%"PRIu32".", session_id);

    rc = dm_session_start(rp_ctx->dm_ctx, user_credentials, datastore, &session->dm_session);
    CHECK_RC_LOG_GOTO(rc, cleanup, "Init of dm_session failed for session id=%"PRIu32".", session_id);

    *session_p = session;

    return rc;

cleanup:
    rp_session_cleanup(rp_ctx, session);
    return rc;
}

int
rp_session_stop(const rp_ctx_t *rp_ctx, rp_session_t *session)
{
    CHECK_NULL_ARG2(rp_ctx, session);

    SR_LOG_DBG("RP session stop, session id=%"PRIu32".", session->id);

    /* sanity check - normally there should not be any unprocessed messages
     * within the session when calling rp_session_stop */
    pthread_mutex_lock(&session->msg_count_mutex);
    if (session->msg_count > 0) {
        /* cleanup will be called after last message has been processed so
         * that RP can survive this unexpected situation */
        SR_LOG_WRN("There are some (%"PRIu32") unprocessed messages for the session id=%"PRIu32" when"
                " session stop has been requested, this can lead to unspecified behavior - check RP caller code!!!",
                session->msg_count, session->id);
        session->stop_requested = true;
        pthread_mutex_unlock(&session->msg_count_mutex);
    } else {
        pthread_mutex_unlock(&session->msg_count_mutex);
        rp_session_cleanup(rp_ctx, session);
    }

    return SR_ERR_OK;
}

int
rp_msg_process(rp_ctx_t *rp_ctx, rp_session_t *session, Sr__Msg *msg)
{
    rp_request_t req = { 0 };
    struct timespec now = { 0 };
    int rc = SR_ERR_OK;

    CHECK_NULL_ARG_NORET2(rc, rp_ctx, msg);

    if (SR_ERR_OK != rc) {
        if (NULL != msg) {
            sr_msg_free(msg);
        }
        return rc;
    }

    if (NULL != session) {
        pthread_mutex_lock(&session->msg_count_mutex);
        session->msg_count += 1;
        pthread_mutex_unlock(&session->msg_count_mutex);
    }

    req.session = session;
    req.msg = msg;

    pthread_mutex_lock(&rp_ctx->request_queue_mutex);

    /* enqueue the request into buffer */
    rc = sr_cbuff_enqueue(rp_ctx->request_queue, &req);

    if (0 == rp_ctx->active_threads) {
        /* there is no active (non-sleeping) thread - if this is happening too
         * frequently, instruct the threads to spin before going to sleep */
        sr_clock_get_time(CLOCK_MONOTONIC, &now);
        uint64_t diff = (1000000000L * (now.tv_sec - rp_ctx->last_thread_wakeup.tv_sec)) + now.tv_nsec - rp_ctx->last_thread_wakeup.tv_nsec;
        if (diff < RP_THREAD_SPIN_TIMEOUT) {
            /* a thread has been woken up in less than RP_THREAD_SPIN_TIMEOUT, increase the spin */
            if (0 == rp_ctx->thread_spin_limit) {
                /* no spin set yet, set to initial value */
                rp_ctx->thread_spin_limit = RP_THREAD_SPIN_MIN;
            } else if(rp_ctx->thread_spin_limit < RP_THREAD_SPIN_MAX) {
                /* double the spin limit */
                rp_ctx->thread_spin_limit *= 2;
            }
        } else {
            /* reset spin to 0 if wakaups are not too frequent */
            rp_ctx->thread_spin_limit = 0;
        }
        rp_ctx->last_thread_wakeup = now;
    }

    SR_LOG_DBG("Threads: active=%zu/%d, %zu requests in queue", rp_ctx->active_threads, RP_THREAD_COUNT,
            sr_cbuff_items_in_queue(rp_ctx->request_queue));

    /* send signal if there is no active thread ready to process the request */
    if (0 == rp_ctx->active_threads ||
            (((sr_cbuff_items_in_queue(rp_ctx->request_queue) / rp_ctx->active_threads) > RP_REQ_PER_THREADS) &&
             rp_ctx->active_threads < RP_THREAD_COUNT)) {
        pthread_cond_signal(&rp_ctx->request_queue_cv);
    }

    pthread_mutex_unlock(&rp_ctx->request_queue_mutex);

    if (SR_ERR_OK != rc) {
        /* release the message by error */
        SR_LOG_ERR_MSG("Unable to process the message, skipping.");
        if (NULL != session) {
            pthread_mutex_lock(&session->msg_count_mutex);
            session->msg_count -= 1;
            pthread_mutex_unlock(&session->msg_count_mutex);
        }
        sr_msg_free(msg);
    }

    return rc;
}

int
rp_all_notifications_received(rp_ctx_t *rp_ctx, uint32_t commit_id, bool finished, int result,
        sr_list_t *err_subs_xpaths, sr_list_t *errors)
{
    CHECK_NULL_ARG(rp_ctx);
    int rc = SR_ERR_OK;
    dm_commit_context_t *c_ctx = NULL;
    dm_commit_ctxs_t *dm_ctxs = NULL;
    bool locked = false;

    rc = dm_get_commit_ctxs(rp_ctx->dm_ctx, &dm_ctxs);
    CHECK_RC_MSG_RETURN(rc, "Get commit ctx failed");
    pthread_rwlock_rdlock(&dm_ctxs->lock);
    locked = true;

    rc = dm_get_commit_context(rp_ctx->dm_ctx, commit_id, &c_ctx);
    CHECK_RC_LOG_GOTO(rc, cleanup, "Commit ctx with id %"PRIu32" not found", commit_id);

    pthread_mutex_lock(&c_ctx->mutex);
    SR_LOG_DBG("Commit context in state %d", c_ctx->state);

    if (!finished && DM_COMMIT_WAIT_FOR_NOTIFICATIONS == c_ctx->state &&
        NULL != c_ctx->init_session) {

        SR_LOG_INF("Resuming commit with id %"PRIu32" continue with %s", commit_id, SR_ERR_OK == result ? "write" : "abort");
        c_ctx->state = SR_ERR_OK == result ? DM_COMMIT_WRITE : DM_COMMIT_NOTIFY_ABORT;
        c_ctx->err_subs_xpaths = err_subs_xpaths;

        MUTEX_LOCK_TIMED_CHECK_GOTO(&c_ctx->init_session->cur_req_mutex, rc, cleanup);
        c_ctx->init_session->state = RP_REQ_RESUMED;
        c_ctx->init_session->commit_id = commit_id;
        pthread_mutex_unlock(&c_ctx->init_session->cur_req_mutex);

        if (NULL != errors) {
            c_ctx->errors = calloc(errors->count, sizeof(*c_ctx->errors));
            c_ctx->err_cnt = 0;
            CHECK_NULL_NOMEM_GOTO(c_ctx->errors, rc, cleanup);
            for (size_t i = 0; i < errors->count; i++) {
                sr_error_info_t *err = errors->data[i];
                SR_LOG_ERR("Error from verifier: %s %s", err->message, err->xpath);
                c_ctx->errors[i].message = err->message;
                c_ctx->errors[i].xpath = err->xpath;
                free(err);
                c_ctx->err_cnt += 1;
            }
            sr_list_cleanup(errors);
        }
        /* reenqueue the request */
        rc = rp_msg_process(rp_ctx, c_ctx->init_session, c_ctx->init_session->req);
        c_ctx->init_session->req = NULL;
        pthread_mutex_unlock(&c_ctx->mutex);
        pthread_rwlock_unlock(&dm_ctxs->lock);
    } else if (finished && DM_COMMIT_FINISHED == c_ctx->state){
        pthread_mutex_unlock(&c_ctx->mutex);
        pthread_rwlock_unlock(&dm_ctxs->lock);
        locked = false;
        /* apply or abort phase finished, release commit context */
        SR_LOG_INF("Commit id %"PRIu32" received all notifications", commit_id);
        rc = dm_commit_notifications_complete(rp_ctx->dm_ctx, commit_id);
        goto cleanup;
    } else {
        /* this might occurs when verify timeout expires and commit has already moved forward */
        SR_LOG_DBG("Commit id %"PRIu32" is in an unexpected state.", commit_id);
        pthread_mutex_unlock(&c_ctx->mutex);
        pthread_rwlock_unlock(&dm_ctxs->lock);
    }
    return rc;

cleanup:
    if (NULL != c_ctx && SR_ERR_OK != rc) {
        pthread_mutex_unlock(&c_ctx->mutex);
    }
    if (locked) {
        pthread_rwlock_unlock(&dm_ctxs->lock);
    }
    /* cleanup error lists */
    if (NULL != err_subs_xpaths) {
        for (size_t i = 0; i < err_subs_xpaths->count; i++) {
            free(err_subs_xpaths->data[i]);
        }
        sr_list_cleanup(err_subs_xpaths);
    }
    if (NULL != errors) {
        for (size_t i = 0; i < errors->count; i++) {
            sr_free_errors(errors->data[i], 1);
        }
        sr_list_cleanup(errors);
    }
    return rc;
}

int
rp_wait_for_commits_to_finish(rp_ctx_t *rp_ctx)
{
    CHECK_NULL_ARG(rp_ctx);
    dm_commit_ctxs_t *commit_ctxs = NULL;
    int rc = SR_ERR_OK;

    /* block commits in request processor */
    MUTEX_LOCK_TIMED_CHECK_RETURN(&rp_ctx->commit_block_mutex);
    rp_ctx->block_further_commits = true;
    pthread_mutex_unlock(&rp_ctx->commit_block_mutex);

    /* block commits in data manager */
    rc = dm_get_commit_ctxs(rp_ctx->dm_ctx, &commit_ctxs);
    CHECK_RC_MSG_RETURN(rc, "Failed to retrieve commit contexts");

    MUTEX_LOCK_TIMED_CHECK_RETURN(&commit_ctxs->empty_mutex);
    commit_ctxs->commits_blocked = true;
    pthread_mutex_unlock(&commit_ctxs->empty_mutex);

    /* wait until all commit context are freed or timeout expires */
    rc = dm_wait_for_commit_context_to_be_empty(rp_ctx->dm_ctx);
    return rc;
}<|MERGE_RESOLUTION|>--- conflicted
+++ resolved
@@ -677,7 +677,8 @@
         if (RP_REQ_FINISHED == session->state) {
             session->state = RP_REQ_NEW;
         } else if (RP_REQ_TIMED_OUT == session->state) {
-            SR_LOG_ERR("Time out waiting for operational data expired before all responses have been received, session id = %u", session->id);
+            SR_LOG_ERR("Time out waiting for operational data expired before all responses have been received, "
+                    "session id = %u, req = %" PRIu64, session->id, session->req->request->_id);
             session->state = RP_REQ_DATA_LOADED;
             /* log an error and continue processing with the data we have */
         }
@@ -717,25 +718,8 @@
     }
 
     MUTEX_LOCK_TIMED_CHECK_GOTO(&session->cur_req_mutex, rc, cleanup);
-<<<<<<< HEAD
-    if (RP_REQ_FINISHED == session->state) {
-        session->state = RP_REQ_NEW;
-    } else if (RP_REQ_WAITING_FOR_DATA == session->state) {
-        if (msg->request->_id == session->req->request->_id) {
-            SR_LOG_ERR("Time out waiting for operational data expired before all responses have been received, "
-                    "session id = %u, req = %" PRIu64, session->id, session->req->request->_id);
-            session->state = RP_REQ_DATA_LOADED;
-        } else {
-            SR_LOG_ERR("A request was not processed, probably invalid state, session id = %u, req = %" PRIu64,
-                    session->id, session->req->request->_id);
-            sr_msg_free(session->req);
-            session->state = RP_REQ_NEW;
-        }
-    }
-=======
     rp_handle_get_call_state(session);
 
->>>>>>> a0265265
     /* store current request to session */
     session->req = msg;
 
@@ -816,23 +800,8 @@
     }
 
     MUTEX_LOCK_TIMED_CHECK_GOTO(&session->cur_req_mutex, rc, cleanup);
-<<<<<<< HEAD
-    if (RP_REQ_FINISHED == session->state) {
-        session->state = RP_REQ_NEW;
-    } else if (RP_REQ_WAITING_FOR_DATA == session->state) {
-        if (msg->request->_id == session->req->request->_id) {
-            SR_LOG_ERR("Time out waiting for operational data expired before all responses have been received, session id = %u", session->id);
-            session->state = RP_REQ_DATA_LOADED;
-        } else {
-            SR_LOG_ERR("A request was not processed, probably invalid state, session id = %u", session->id);
-            sr_msg_free(session->req);
-            session->state = RP_REQ_NEW;
-        }
-    }
-=======
     rp_handle_get_call_state(session);
 
->>>>>>> a0265265
     /* store current request to session */
     session->req = msg;
 
@@ -924,23 +893,8 @@
     }
 
     MUTEX_LOCK_TIMED_CHECK_GOTO(&session->cur_req_mutex, rc, cleanup);
-<<<<<<< HEAD
-    if (RP_REQ_FINISHED == session->state) {
-        session->state = RP_REQ_NEW;
-    } else if (RP_REQ_WAITING_FOR_DATA == session->state) {
-        if (msg->request->_id == session->req->request->_id) {
-            SR_LOG_ERR("Time out waiting for operational data expired before all responses have been received, session id = %u", session->id);
-            session->state = RP_REQ_DATA_LOADED;
-        } else {
-            SR_LOG_ERR("A request was not processed, probably invalid state, session id = %u", session->id);
-            sr_msg_free(session->req);
-            session->state = RP_REQ_NEW;
-        }
-    }
-=======
     rp_handle_get_call_state(session);
 
->>>>>>> a0265265
     /* store current request to session */
     session->req = msg;
 
@@ -1021,23 +975,8 @@
     }
 
     MUTEX_LOCK_TIMED_CHECK_GOTO(&session->cur_req_mutex, rc, cleanup);
-<<<<<<< HEAD
-    if (RP_REQ_FINISHED == session->state) {
-        session->state = RP_REQ_NEW;
-    } else if (RP_REQ_WAITING_FOR_DATA == session->state) {
-        if (msg->request->_id == session->req->request->_id) {
-            SR_LOG_ERR("Time out waiting for operational data expired before all responses have been received, session id = %u", session->id);
-            session->state = RP_REQ_DATA_LOADED;
-        } else {
-            SR_LOG_ERR("A request was not processed, probably invalid state, session id = %u", session->id);
-            sr_msg_free(session->req);
-            session->state = RP_REQ_NEW;
-        }
-    }
-=======
     rp_handle_get_call_state(session);
 
->>>>>>> a0265265
     /* store current request to session */
     session->req = msg;
 
@@ -1128,23 +1067,8 @@
     }
 
     MUTEX_LOCK_TIMED_CHECK_GOTO(&session->cur_req_mutex, rc, cleanup);
-<<<<<<< HEAD
-    if (RP_REQ_FINISHED == session->state) {
-        session->state = RP_REQ_NEW;
-    } else if (RP_REQ_WAITING_FOR_DATA == session->state) {
-        if (msg->request->_id == session->req->request->_id) {
-            SR_LOG_ERR("Time out waiting for operational data expired before all responses have been received, session id = %u", session->id);
-            session->state = RP_REQ_DATA_LOADED;
-        } else {
-            SR_LOG_ERR("A request was not processed, probably invalid state, session id = %u", session->id);
-            sr_msg_free(session->req);
-            session->state = RP_REQ_NEW;
-        }
-    }
-=======
     rp_handle_get_call_state(session);
 
->>>>>>> a0265265
     /* store current request to session */
     session->req = msg;
 
