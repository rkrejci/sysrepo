--- conflicted
+++ resolved
@@ -44,12 +44,9 @@
         "Malformed message",                    /* SR_ERR_MALFORMED_MSG */
         "Operation not supported",              /* SR_ERR_UNSUPPORTED */
         "Requested schema model is not known",  /* SR_ERR_UNKNOWN_MODEL */
-<<<<<<< HEAD
+        "Request contains unknown element",     /* SR_ERR_BAD_ELEMENT */
         "Validation of the changes failed",     /* SR_ERR_VALIDATION_FAILED */
         "Commit operation failed",              /* SR_ERR_COMMIT_FAILED */
-=======
-        "Request contains unknown element",     /* SR_ERR_BAD_ELEMENT */
->>>>>>> b4476ce4
 };
 
 const char *
