--- conflicted
+++ resolved
@@ -2207,11 +2207,6 @@
     return cl_session_return(session, rc);
 }
 
-<<<<<<< HEAD
-int
-sr_event_notif_subscribe(sr_session_ctx_t *session, const char *xpath, sr_event_notif_cb callback,
-        void *private_ctx, sr_subscr_options_t opts, sr_subscription_ctx_t **subscription_p)
-=======
 /**
  * @brief Subscribes for delivery of event notification specified by xpath.
  *
@@ -2231,7 +2226,6 @@
 cl_event_notif_subscribe(sr_api_variant_t api_variant, sr_session_ctx_t *session, const char *xpath,
         cl_sm_callback_t callback, void *private_ctx, sr_subscr_options_t opts,
         sr_subscription_ctx_t **subscription_p)
->>>>>>> 5ab91688
 {
     Sr__Msg *msg_req = NULL, *msg_resp = NULL;
     sr_subscription_ctx_t *sr_subscription = NULL;
@@ -2239,11 +2233,7 @@
     char *module_name = NULL;
     int rc = SR_ERR_OK;
 
-<<<<<<< HEAD
-    CHECK_NULL_ARG3(session, callback, subscription_p);
-=======
     CHECK_NULL_ARG2(session, subscription_p);
->>>>>>> 5ab91688
 
     cl_session_clear_errors(session);
 
@@ -2255,19 +2245,11 @@
     if (opts & SR_SUBSCR_CTX_REUSE) {
         sr_subscription = *subscription_p;
     }
-<<<<<<< HEAD
-    rc = cl_subscription_init(session, SR__SUBSCRIPTION_TYPE__EVENT_NOTIF_SUBS, module_name, SR_API_VALUES,
-            private_ctx, &sr_subscription, &sm_subscription, &msg_req);
-    CHECK_RC_MSG_GOTO(rc, cleanup, "Error by initialization of the subscription in the client library.");
-
-    sm_subscription->callback.event_notif_cb = callback;
-=======
     rc = cl_subscription_init(session, SR__SUBSCRIPTION_TYPE__EVENT_NOTIF_SUBS, module_name, api_variant,
             private_ctx, &sr_subscription, &sm_subscription, &msg_req);
     CHECK_RC_MSG_GOTO(rc, cleanup, "Error by initialization of the subscription in the client library.");
 
     sm_subscription->callback = callback;
->>>>>>> 5ab91688
 
     /* Fill-in GPB subscription information */
     msg_req->request->subscribe_req->type = SR__SUBSCRIPTION_TYPE__EVENT_NOTIF_SUBS;
@@ -2302,8 +2284,6 @@
 }
 
 int
-<<<<<<< HEAD
-=======
 sr_event_notif_subscribe(sr_session_ctx_t *session, const char *xpath,
         sr_event_notif_cb callback, void *private_ctx, sr_subscr_options_t opts,
         sr_subscription_ctx_t **subscription_p)
@@ -2324,7 +2304,6 @@
 }
 
 int
->>>>>>> 5ab91688
 sr_event_notif_send(sr_session_ctx_t *session, const char *xpath,
         const sr_val_t *values,  const size_t values_cnt)
 {
@@ -2368,8 +2347,6 @@
 }
 
 int
-<<<<<<< HEAD
-=======
 sr_event_notif_send_tree(sr_session_ctx_t *session, const char *xpath,
         const sr_node_t *trees,  const size_t tree_cnt)
 {
@@ -2413,7 +2390,6 @@
 }
 
 int
->>>>>>> 5ab91688
 sr_fd_watcher_init(int *fd_p)
 {
     int pipefd[2] = { 0, };
