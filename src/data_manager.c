--- conflicted
+++ resolved
@@ -1,7 +1,7 @@
 /**
  * @file data_manager.c
  * @author Rastislav Szabo <raszabo@cisco.com>, Lukas Macko <lmacko@cisco.com>
- * @brief
+ * @brief 
  *
  * @copyright
  * Copyright 2015 Cisco Systems, Inc.
@@ -556,7 +556,7 @@
         dm_cleanup(ctx);
         return SR_ERR_INTERNAL;
     }
-
+    
     if (0 != pthread_rwlock_init(&ctx->avl_lock, &attr)){
         SR_LOG_ERR_MSG("avl rwlock init failed");
         dm_cleanup(ctx);
@@ -576,41 +576,30 @@
 void
 dm_cleanup(dm_ctx_t *dm_ctx)
 {
-<<<<<<< HEAD
-    CHECK_NULL_ARG(dm_ctx);
-    free(dm_ctx->search_dir);
-    avl_free_tree(dm_ctx->module_avl);
-    const char **names = ly_ctx_get_module_names(dm_ctx->ly_ctx);
-    if (NULL != names){
-        size_t i = 0;
-        const struct lys_module *module = NULL;
-        while (NULL != names[i]){
-            module = ly_ctx_get_module(dm_ctx->ly_ctx, names[i], NULL);
-            if (NULL != module && NULL != module->data){
-                free(module->data->private);
-            }
-            i++;
-        }
-        free(names);
-    }
-    ly_ctx_destroy(dm_ctx->ly_ctx);
-    free(dm_ctx);
-    pthread_rwlock_destroy(&dm_ctx->avl_lock);
-    pthread_rwlock_destroy(&dm_ctx->lyctx_lock);
-    return SR_ERR_OK;
-=======
     if (NULL != dm_ctx) {
         free(dm_ctx->schema_search_dir);
         free(dm_ctx->data_search_dir);
         if (NULL != dm_ctx->module_avl) {
             avl_free_tree(dm_ctx->module_avl);
         }
+        const char **names = ly_ctx_get_module_names(dm_ctx->ly_ctx);
+        if (NULL != names) {
+            size_t i = 0;
+            const struct lys_module *module = NULL;
+            while (NULL != names[i]) {
+                module = ly_ctx_get_module(dm_ctx->ly_ctx, names[i], NULL);
+                if (NULL != module && NULL != module->data) {
+                    free(module->data->private);
+                }
+                i++;
+            }
+            free(names);
+        }
         ly_ctx_destroy(dm_ctx->ly_ctx);
         pthread_rwlock_destroy(&dm_ctx->avl_lock);
         pthread_rwlock_destroy(&dm_ctx->lyctx_lock);
         free(dm_ctx);
     }
->>>>>>> 944cfff4
 }
 
 int
